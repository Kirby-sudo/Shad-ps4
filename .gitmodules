[submodule "externals/cryptopp-cmake"]
	path = externals/cryptopp-cmake
	url = https://github.com/shadps4-emu/ext-cryptopp-cmake.git
	shallow = true
[submodule "externals/cryptopp"]
	path = externals/cryptopp
	url = https://github.com/shadps4-emu/ext-cryptopp.git
	shallow = true
[submodule "externals/cryptoppwin"]
	path = externals/cryptoppwin
	url = https://github.com/shadps4-emu/ext-cryptoppwin.git
	shallow = true
[submodule "externals/zlib-ng"]
	path = externals/zlib-ng
	url = https://github.com/shadps4-emu/ext-zlib-ng.git
	shallow = true
[submodule "externals/sdl3"]
	path = externals/sdl3
	url = https://github.com/shadps4-emu/ext-SDL.git
	shallow = true
[submodule "externals/fmt"]
	path = externals/fmt
	url = https://github.com/shadps4-emu/ext-fmt.git
	shallow = true
[submodule "externals/vulkan-headers"]
	path = externals/vulkan-headers
	url = https://github.com/KhronosGroup/Vulkan-Headers.git
	shallow = true
[submodule "externals/vma"]
	path = externals/vma
	url = https://github.com/GPUOpen-LibrariesAndSDKs/VulkanMemoryAllocator.git
	shallow = true
[submodule "externals/glslang"]
	path = externals/glslang
	url = https://github.com/KhronosGroup/glslang.git
	shallow = true
[submodule "externals/robin-map"]
	path = externals/robin-map
	url = https://github.com/Tessil/robin-map.git
	shallow = true
[submodule "externals/xbyak"]
	path = externals/xbyak
	url = https://github.com/herumi/xbyak.git
	shallow = true
[submodule "externals/winpthreads"]
	path = externals/winpthreads
	url = https://github.com/shadps4-emu/winpthreads.git
	shallow = true
[submodule "externals/magic_enum"]
	path = externals/magic_enum
	url = https://github.com/Neargye/magic_enum.git
	shallow = true
[submodule "externals/toml11"]
	path = externals/toml11
	url = https://github.com/ToruNiina/toml11.git
	shallow = true
[submodule "externals/zydis"]
	path = externals/zydis
	url = https://github.com/zyantific/zydis.git
	shallow = true
[submodule "externals/sirit"]
	path = externals/sirit
	url = https://github.com/shadps4-emu/sirit.git
	shallow = true
[submodule "externals/xxhash"]
	path = externals/xxhash
	url = https://github.com/Cyan4973/xxHash.git
	shallow = true
[submodule "externals/tracy"]
	path = externals/tracy
	url = https://github.com/shadps4-emu/tracy.git
	shallow = true
[submodule "externals/ext-boost"]
	path = externals/ext-boost
	url = https://github.com/shadps4-emu/ext-boost.git
	shallow = true
[submodule "externals/date"]
	path = externals/date
	url = https://github.com/HowardHinnant/date.git
	shallow = true
[submodule "externals/ffmpeg-core"]
	path = externals/ffmpeg-core
	url = https://github.com/shadps4-emu/ext-ffmpeg-core.git
	shallow = true
[submodule "externals/half"]
	path = externals/half
	url = https://github.com/ROCm/half.git
	shallow = true
[submodule "externals/dear_imgui"]
	path = externals/dear_imgui
	url = https://github.com/shadps4-emu/ext-imgui.git
	shallow = true
	branch = docking
[submodule "externals/pugixml"]
	path = externals/pugixml
	url = https://github.com/zeux/pugixml.git
	shallow = true
<<<<<<< HEAD
[submodule "externals/LibAtrac9"]
	path = externals/LibAtrac9
	url = https://github.com/Vita3K/LibAtrac9
=======
[submodule "externals/discord-rpc"]
	path = externals/discord-rpc
	url = https://github.com/shadps4-emu/ext-discord-rpc.git
	shallow = true
>>>>>>> 0ecb6695
<|MERGE_RESOLUTION|>--- conflicted
+++ resolved
@@ -95,13 +95,10 @@
 	path = externals/pugixml
 	url = https://github.com/zeux/pugixml.git
 	shallow = true
-<<<<<<< HEAD
 [submodule "externals/LibAtrac9"]
 	path = externals/LibAtrac9
 	url = https://github.com/Vita3K/LibAtrac9
-=======
 [submodule "externals/discord-rpc"]
 	path = externals/discord-rpc
 	url = https://github.com/shadps4-emu/ext-discord-rpc.git
-	shallow = true
->>>>>>> 0ecb6695
+	shallow = true