[submodule "externals/cryptopp-cmake"]
	path = externals/cryptopp-cmake
	url = https://github.com/shadps4-emu/ext-cryptopp-cmake.git
	shallow = true
[submodule "externals/cryptopp"]
	path = externals/cryptopp
	url = https://github.com/shadps4-emu/ext-cryptopp.git
	shallow = true
[submodule "externals/cryptoppwin"]
	path = externals/cryptoppwin
	url = https://github.com/shadps4-emu/ext-cryptoppwin.git
	shallow = true
[submodule "externals/zlib-ng"]
	path = externals/zlib-ng
	url = https://github.com/shadps4-emu/ext-zlib-ng.git
	shallow = true
[submodule "externals/sdl3"]
	path = externals/sdl3
	url = https://github.com/shadps4-emu/ext-SDL.git
	shallow = true
[submodule "externals/fmt"]
	path = externals/fmt
	url = https://github.com/shadps4-emu/ext-fmt.git
	shallow = true
[submodule "externals/vulkan-headers"]
	path = externals/vulkan-headers
	url = https://github.com/KhronosGroup/Vulkan-Headers.git
	shallow = true
[submodule "externals/vma"]
	path = externals/vma
	url = https://github.com/GPUOpen-LibrariesAndSDKs/VulkanMemoryAllocator.git
	shallow = true
[submodule "externals/glslang"]
	path = externals/glslang
	url = https://github.com/KhronosGroup/glslang.git
	shallow = true
[submodule "externals/robin-map"]
	path = externals/robin-map
	url = https://github.com/Tessil/robin-map.git
	shallow = true
[submodule "externals/xbyak"]
	path = externals/xbyak
	url = https://github.com/herumi/xbyak.git
	shallow = true
[submodule "externals/winpthreads"]
	path = externals/winpthreads
	url = https://github.com/shadps4-emu/winpthreads.git
	shallow = true
[submodule "externals/magic_enum"]
	path = externals/magic_enum
	url = https://github.com/Neargye/magic_enum.git
	shallow = true
[submodule "externals/toml11"]
	path = externals/toml11
	url = https://github.com/ToruNiina/toml11.git
	shallow = true
[submodule "externals/zydis"]
	path = externals/zydis
	url = https://github.com/zyantific/zydis.git
	shallow = true
[submodule "externals/sirit"]
	path = externals/sirit
	url = https://github.com/shadps4-emu/sirit.git
	shallow = true
[submodule "externals/xxhash"]
	path = externals/xxhash
	url = https://github.com/Cyan4973/xxHash.git
	shallow = true
[submodule "externals/tracy"]
	path = externals/tracy
	url = https://github.com/shadps4-emu/tracy.git
	shallow = true
[submodule "externals/ext-boost"]
	path = externals/ext-boost
	url = https://github.com/shadps4-emu/ext-boost.git
	shallow = true
[submodule "externals/date"]
	path = externals/date
	url = https://github.com/HowardHinnant/date.git
	shallow = true
[submodule "externals/ffmpeg-core"]
	path = externals/ffmpeg-core
	url = https://github.com/shadps4-emu/ext-ffmpeg-core.git
	shallow = true
[submodule "externals/half"]
	path = externals/half
	url = https://github.com/ROCm/half.git
	shallow = true
[submodule "externals/dear_imgui"]
	path = externals/dear_imgui
	url = https://github.com/shadps4-emu/ext-imgui.git
	shallow = true
	branch = docking
<<<<<<< HEAD
[submodule "externals/pugixml"]
	path = externals/pugixml
	url = https://github.com/zeux/pugixml.git
	shallow = true
=======
[submodule "externals/LibAtrac9"]
	path = externals/LibAtrac9
	url = https://github.com/Vita3K/LibAtrac9
>>>>>>> a8056530
<|MERGE_RESOLUTION|>--- conflicted
+++ resolved
@@ -91,13 +91,10 @@
 	url = https://github.com/shadps4-emu/ext-imgui.git
 	shallow = true
 	branch = docking
-<<<<<<< HEAD
 [submodule "externals/pugixml"]
 	path = externals/pugixml
 	url = https://github.com/zeux/pugixml.git
 	shallow = true
-=======
 [submodule "externals/LibAtrac9"]
 	path = externals/LibAtrac9
-	url = https://github.com/Vita3K/LibAtrac9
->>>>>>> a8056530
+	url = https://github.com/Vita3K/LibAtrac9