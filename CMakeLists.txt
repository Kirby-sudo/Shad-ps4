--- conflicted
+++ resolved
@@ -358,14 +358,11 @@
            src/common/config.h
            src/common/cstring.h
            src/common/debug.h
-<<<<<<< HEAD
            src/common/decoder.cpp
            src/common/decoder.h
-=======
            src/common/disassembler.cpp
            src/common/disassembler.h
            src/common/elf_info.h
->>>>>>> 5a8e8f59
            src/common/endian.h
            src/common/enum.h
            src/common/io_file.cpp
