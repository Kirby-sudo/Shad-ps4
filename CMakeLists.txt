--- conflicted
+++ resolved
@@ -275,6 +275,8 @@
          src/core/file_sys/fs.h  
          src/core/loader.cpp
          src/core/loader.h
+         src/core/loader/dwarf.cpp
+         src/core/loader/dwarf.h
          src/core/loader/elf.cpp
          src/core/loader/elf.h
          src/core/loader/symbols_resolver.h
@@ -496,15 +498,10 @@
         ${VIDEO_CORE}
         ${EMULATOR}
         src/main.cpp
-<<<<<<< HEAD
         src/emulator.cpp
         src/emulator.h
         src/sdl_window.h
         src/sdl_window.cpp
-        src/core/loader/dwarf.h
-        src/core/loader/dwarf.cpp
-=======
->>>>>>> e6269075
     )
 endif()
 
