--- conflicted
+++ resolved
@@ -113,11 +113,7 @@
 include_directories(src)
 
 if(ENABLE_QT_GUI)
-<<<<<<< HEAD
-    find_package(Qt6 REQUIRED COMPONENTS Widgets Concurrent Network)
-=======
-    find_package(Qt6 REQUIRED COMPONENTS Widgets Concurrent LinguistTools)
->>>>>>> ad837309
+    find_package(Qt6 REQUIRED COMPONENTS Widgets Concurrent LinguistTools Network)
     qt_standard_project_setup()
     set(CMAKE_AUTORCC ON)
     set(CMAKE_AUTOMOC ON)
