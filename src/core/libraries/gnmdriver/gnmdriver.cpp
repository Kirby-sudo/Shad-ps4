// SPDX-FileCopyrightText: Copyright 2024 shadPS4 Emulator Project
// SPDX-License-Identifier: GPL-2.0-or-later

#include "gnm_error.h"
#include "gnmdriver.h"

#include "common/assert.h"
#include "common/config.h"
#include "common/debug.h"
#include "common/logging/log.h"
#include "common/path_util.h"
#include "common/slot_vector.h"
#include "core/address_space.h"
#include "core/debug_state.h"
#include "core/libraries/error_codes.h"
#include "core/libraries/kernel/libkernel.h"
#include "core/libraries/libs.h"
#include "core/libraries/videoout/video_out.h"
#include "core/platform.h"
#include "video_core/amdgpu/liverpool.h"
#include "video_core/amdgpu/pm4_cmds.h"
#include "video_core/renderer_vulkan/renderer_vulkan.h"

extern Frontend::WindowSDL* g_window;
std::unique_ptr<Vulkan::RendererVulkan> renderer;
std::unique_ptr<AmdGpu::Liverpool> liverpool;

namespace Libraries::GnmDriver {

using namespace AmdGpu;

enum GnmEventIdents : u64 {
    Compute0RelMem = 0x00,
    Compute1RelMem = 0x01,
    Compute2RelMem = 0x02,
    Compute3RelMem = 0x03,
    Compute4RelMem = 0x04,
    Compute5RelMem = 0x05,
    Compute6RelMem = 0x06,
    GfxEop = 0x40
};

enum ShaderStages : u32 {
    Cs,
    Ps,
    Vs,
    Gs,
    Es,
    Hs,
    Ls,

    Max
};

static constexpr std::array indirect_sgpr_offsets{0u, 0u, 0x4cu, 0u, 0xccu, 0u, 0x14cu};

static constexpr auto HwInitPacketSize = 0x100u;

// clang-format off
static constexpr std::array InitSequence{
    // A fake preamble to mimic context reset sent by FW
    0xc0001200u, 0u, // IT_CLEAR_STATE

    // Actual init state sequence
    0xc0017600u, 0x216u, 0xffffffffu,
    0xc0017600u, 0x217u, 0xffffffffu,
    0xc0017600u, 0x215u, 0u,
    0xc0016900u, 0x2f9u, 0x2du,
    0xc0016900u, 0x282u, 8u,
    0xc0016900u, 0x280u, 0x80008u,
    0xc0016900u, 0x281u, 0xffff0000u,
    0xc0016900u, 0x204u, 0u,
    0xc0016900u, 0x206u, 0x43fu,
    0xc0016900u, 0x83u,  0xffffu,
    0xc0016900u, 0x317u, 0x10u,
    0xc0016900u, 0x2fau, 0x3f800000u,
    0xc0016900u, 0x2fcu, 0x3f800000u,
    0xc0016900u, 0x2fbu, 0x3f800000u,
    0xc0016900u, 0x2fdu, 0x3f800000u,
    0xc0016900u, 0x202u, 0xcc0010u,
    0xc0016900u, 0x30eu, 0xffffffffu,
    0xc0016900u, 0x30fu, 0xffffffffu,
    0xc0002f00u, 1u,
    0xc0017600u, 7u,     0x1ffu,
    0xc0017600u, 0x46u,  0x1ffu,
    0xc0017600u, 0x87u,  0x1ffu,
    0xc0017600u, 0xc7u,  0x1ffu,
    0xc0017600u, 0x107u, 0u,
    0xc0017600u, 0x147u, 0x1ffu,
    0xc0016900u, 0x1b1u, 2u,
    0xc0016900u, 0x101u, 0u,
    0xc0016900u, 0x100u, 0xffffffffu,
    0xc0016900u, 0x103u, 0u,
    0xc0016900u, 0x284u, 0u,
    0xc0016900u, 0x290u, 0u,
    0xc0016900u, 0x2aeu, 0u,
    0xc0016900u, 0x292u, 0u,
    0xc0016900u, 0x293u, 0x6000000u,
    0xc0016900u, 0x2f8u, 0u,
    0xc0016900u, 0x2deu, 0x1e9u,
    0xc0036900u, 0x295u, 0x100u, 0x100u, 4u,
    0xc0017900u, 0x200u, 0xe0000000u,
};
static_assert(InitSequence.size() == 0x73 + 2);

static constexpr std::array InitSequence175{
    // A fake preamble to mimic context reset sent by FW
    0xc0001200u, 0u, // IT_CLEAR_STATE

    // Actual init state sequence 
    0xc0017600u, 0x216u, 0xffffffffu,
    0xc0017600u, 0x217u, 0xffffffffu,
    0xc0017600u, 0x215u, 0u,
    0xc0016900u, 0x2f9u, 0x2du,
    0xc0016900u, 0x282u, 8u,
    0xc0016900u, 0x280u, 0x80008u,
    0xc0016900u, 0x281u, 0xffff0000u,
    0xc0016900u, 0x204u, 0u,
    0xc0016900u, 0x206u, 0x43fu,
    0xc0016900u, 0x83u,  0xffffu,
    0xc0016900u, 0x317u, 0x10u,
    0xc0016900u, 0x2fau, 0x3f800000u,
    0xc0016900u, 0x2fcu, 0x3f800000u,
    0xc0016900u, 0x2fbu, 0x3f800000u,
    0xc0016900u, 0x2fdu, 0x3f800000u,
    0xc0016900u, 0x202u, 0xcc0010u,
    0xc0016900u, 0x30eu, 0xffffffffu,
    0xc0016900u, 0x30fu, 0xffffffffu,
    0xc0002f00u, 1u,
    0xc0017600u, 7u,     0x1ffu,
    0xc0017600u, 0x46u,  0x1ffu,
    0xc0017600u, 0x87u,  0x1ffu,
    0xc0017600u, 0xc7u,  0x1ffu,
    0xc0017600u, 0x107u, 0u,
    0xc0017600u, 0x147u, 0x1ffu,
    0xc0016900u, 0x1b1u, 2u,
    0xc0016900u, 0x101u, 0u,
    0xc0016900u, 0x100u, 0xffffffffu,
    0xc0016900u, 0x103u, 0u,
    0xc0016900u, 0x284u, 0u,
    0xc0016900u, 0x290u, 0u,
    0xc0016900u, 0x2aeu, 0u,
    0xc0016900u, 0x292u, 0u,
    0xc0016900u, 0x293u, 0x6020000u,
    0xc0016900u, 0x2f8u, 0u,
    0xc0016900u, 0x2deu, 0x1e9u,
    0xc0036900u, 0x295u, 0x100u, 0x100u, 4u,
    0xc0017900u, 0x200u, 0xe0000000u,
};
static_assert(InitSequence175.size() == 0x73 + 2);

static constexpr std::array InitSequence200{
    // A fake preamble to mimic context reset sent by FW
    0xc0001200u, 0u, // IT_CLEAR_STATE

    // Actual init state sequence    
    0xc0017600u, 0x216u, 0xffffffffu,
    0xc0017600u, 0x217u, 0xffffffffu,
    0xc0017600u, 0x215u, 0u,
    0xc0016900u, 0x2f9u, 0x2du,
    0xc0016900u, 0x282u, 8u,
    0xc0016900u, 0x280u, 0x80008u,
    0xc0016900u, 0x281u, 0xffff0000u,
    0xc0016900u, 0x204u, 0u,
    0xc0016900u, 0x206u, 0x43fu,
    0xc0016900u, 0x83u,  0xffffu,
    0xc0016900u, 0x317u, 0x10u,
    0xc0016900u, 0x2fau, 0x3f800000u,
    0xc0016900u, 0x2fcu, 0x3f800000u,
    0xc0016900u, 0x2fbu, 0x3f800000u,
    0xc0016900u, 0x2fdu, 0x3f800000u,
    0xc0016900u, 0x202u, 0xcc0010u,
    0xc0016900u, 0x30eu, 0xffffffffu,
    0xc0016900u, 0x30fu, 0xffffffffu,
    0xc0002f00u, 1u,
    0xc0017600u, 7u,     0x1701ffu,
    0xc0017600u, 0x46u,  0x1701fdu,
    0xc0017600u, 0x87u,  0x1701ffu,
    0xc0017600u, 0xc7u,  0x1701fdu,
    0xc0017600u, 0x107u, 0x17u,
    0xc0017600u, 0x147u, 0x1701fdu,
    0xc0017600u, 0x47u,  0x1cu,
    0xc0016900u, 0x1b1u, 2u,
    0xc0016900u, 0x101u, 0u,
    0xc0016900u, 0x100u, 0xffffffffu,
    0xc0016900u, 0x103u, 0u,
    0xc0016900u, 0x284u, 0u,
    0xc0016900u, 0x290u, 0u,
    0xc0016900u, 0x2aeu, 0u,
    0xc0016900u, 0x292u, 0u,
    0xc0016900u, 0x293u, 0x6020000u,
    0xc0016900u, 0x2f8u, 0u,
    0xc0016900u, 0x2deu, 0x1e9u,
    0xc0036900u, 0x295u, 0x100u, 0x100u, 4u,
    0xc0017900u, 0x200u, 0xe0000000u,
};
static_assert(InitSequence200.size() == 0x76 + 2);

static constexpr std::array InitSequence350{
    // A fake preamble to mimic context reset sent by FW
    0xc0001200u, 0u, // IT_CLEAR_STATE

    // Actual init state sequence    
    0xc0017600u, 0x216u, 0xffffffffu,
    0xc0017600u, 0x217u, 0xffffffffu,
    0xc0017600u, 0x215u, 0u,
    0xc0016900u, 0x2f9u, 0x2du,
    0xc0016900u, 0x282u, 8u,
    0xc0016900u, 0x280u, 0x80008u,
    0xc0016900u, 0x281u, 0xffff0000u,
    0xc0016900u, 0x204u, 0u,
    0xc0016900u, 0x206u, 0x43fu,
    0xc0016900u, 0x83u,  0xffffu,
    0xc0016900u, 0x317u, 0x10u,
    0xc0016900u, 0x2fau, 0x3f800000u,
    0xc0016900u, 0x2fcu, 0x3f800000u,
    0xc0016900u, 0x2fbu, 0x3f800000u,
    0xc0016900u, 0x2fdu, 0x3f800000u,
    0xc0016900u, 0x202u, 0xcc0010u,
    0xc0016900u, 0x30eu, 0xffffffffu,
    0xc0016900u, 0x30fu, 0xffffffffu,
    0xc0002f00u, 1u,
    0xc0017600u, 7u,    0x1701ffu,
    0xc0017600u, 0x46u,  0x1701fdu,
    0xc0017600u, 0x87u,  0x1701ffu,
    0xc0017600u, 0xc7u,  0x1701fdu,
    0xc0017600u, 0x107u, 0x17u,
    0xc0017600u, 0x147u, 0x1701fdu,
    0xc0017600u, 0x47u,  0x1cu,
    0xc0016900u, 0x1b1u, 2u,
    0xc0016900u, 0x101u, 0u,
    0xc0016900u, 0x100u, 0xffffffffu,
    0xc0016900u, 0x103u, 0u,
    0xc0016900u, 0x284u, 0u,
    0xc0016900u, 0x290u, 0u,
    0xc0016900u, 0x2aeu, 0u,
    0xc0016900u, 0x102u, 0u,
    0xc0016900u, 0x292u, 0u,
    0xc0016900u, 0x293u, 0x6020000u,
    0xc0016900u, 0x2f8u, 0u,
    0xc0016900u, 0x2deu, 0x1e9u,
    0xc0036900u, 0x295u, 0x100u, 0x100u, 4u,
    0xc0017900u, 0x200u, 0xe0000000u,
    0xc0016900u, 0x2aau, 0xffu,
};
static_assert(InitSequence350.size() == 0x7c + 2);

static constexpr std::array CtxInitSequence{
    0xc0012800u, 0x80000000u, 0x80000000u,
    0xc0001200u, 0u,
    0xc0002f00u, 1u,
    0xc0016900u, 0x102u, 0u,
    0xc0016900u, 0x202u, 0xcc0010u,
    0xc0111000u, 0u
};
static_assert(CtxInitSequence.size() == 0x0f);

static constexpr std::array CtxInitSequence400{
    0xc0012800u, 0x80000000u, 0x80000000u,
    0xc0001200u, 0u,
    0xc0016900u, 0x2f9u, 0x2du,
    0xc0016900u, 0x282u, 8u,
    0xc0016900u, 0x280u, 0x80008u,
    0xc0016900u, 0x281u, 0xffff0000u,
    0xc0016900u, 0x204u, 0u,
    0xc0016900u, 0x206u, 0x43fu,
    0xc0016900u, 0x83u,  0xffffu,
    0xc0016900u, 0x317u, 0x10u,
    0xc0016900u, 0x2fau, 0x3f800000u,
    0xc0016900u, 0x2fcu, 0x3f800000u,
    0xc0016900u, 0x2fbu, 0x3f800000u,
    0xc0016900u, 0x2fdu, 0x3f800000u,
    0xc0016900u, 0x202u, 0xcc0010u,
    0xc0016900u, 0x30eu, 0xffffffffu,
    0xc0016900u, 0x30fu, 0xffffffffu,
    0xc0002f00u, 1u,
    0xc0016900u, 0x1b1u, 2u,
    0xc0016900u, 0x101u, 0u,
    0xc0016900u, 0x100u, 0xffffffffu,
    0xc0016900u, 0x103u, 0u,
    0xc0016900u, 0x284u, 0u,
    0xc0016900u, 0x290u, 0u,
    0xc0016900u, 0x2aeu, 0u,
    0xc0016900u, 0x102u, 0u,
    0xc0016900u, 0x292u, 0u,
    0xc0016900u, 0x293u, 0x6020000u,
    0xc0016900u, 0x2f8u, 0u,
    0xc0016900u, 0x2deu, 0x1e9u,
    0xc0036900u, 0x295u, 0x100u, 0x100u, 4u,
    0xc0016900u, 0x2aau, 0xffu,
    0xc09e1000u,
};
static_assert(CtxInitSequence400.size() == 0x61);
// clang-format on

// In case if `submitDone` is issued we need to block submissions until GPU idle
static u32 submission_lock{};
std::condition_variable cv_lock{};
static std::mutex m_submission{};
static u64 frames_submitted{};      // frame counter
static bool send_init_packet{true}; // initialize HW state before first game's submit in a frame
static int sdk_version{0};

struct AscQueueInfo {
    VAddr map_addr;
    u32* read_addr;
    u32 ring_size_dw;
};
static Common::SlotVector<AscQueueInfo> asc_queues{};
static constexpr VAddr tessellation_factors_ring_addr = Core::SYSTEM_RESERVED_MAX - 0xFFFFFFF;

static void ResetSubmissionLock(Platform::InterruptId irq) {
    std::unique_lock lock{m_submission};
    submission_lock = 0;
    cv_lock.notify_all();
}

static void WaitGpuIdle() {
    HLE_TRACE;
    std::unique_lock lock{m_submission};
    cv_lock.wait(lock, [] { return submission_lock == 0; });
}

// Write a special ending NOP packet with N DWs data block
template <u32 data_block_size>
static inline u32* WriteTrailingNop(u32* cmdbuf) {
    auto* nop = reinterpret_cast<PM4CmdNop*>(cmdbuf);
    nop->header = PM4Type3Header{PM4ItOpcode::Nop, data_block_size - 1};
    nop->data_block[0] = 0u; // only one out of `data_block_size` is initialized
    return cmdbuf + data_block_size + 1 /* header */;
}

static inline u32* ClearContextState(u32* cmdbuf) {
    static constexpr std::array ClearStateSequence{
        0xc0012800u, 0x80000000u, 0x80000000u, 0xc0001200u, 0u, 0xc0055800u,
        0x2ec47fc0u, 0xffffffffu, 0u,          0u,          0u, 10u,
    };
    static_assert(ClearStateSequence.size() == 0xc);

    std::memcpy(cmdbuf, ClearStateSequence.data(), ClearStateSequence.size() * 4);
    return cmdbuf + ClearStateSequence.size();
}

s32 PS4_SYSV_ABI sceGnmAddEqEvent(SceKernelEqueue eq, u64 id, void* udata) {
    LOG_TRACE(Lib_GnmDriver, "called");

    if (!eq) {
        return ORBIS_KERNEL_ERROR_EBADF;
    }

    EqueueEvent kernel_event{};
    kernel_event.event.ident = id;
    kernel_event.event.filter = SceKernelEvent::Filter::GraphicsCore;
    // The library only sets EV_ADD but it is suspected the kernel driver forces EV_CLEAR
    kernel_event.event.flags = SceKernelEvent::Flags::Clear;
    kernel_event.event.fflags = 0;
    kernel_event.event.data = id;
    kernel_event.event.udata = udata;
    eq->AddEvent(kernel_event);

    Platform::IrqC::Instance()->Register(
        Platform::InterruptId::GfxEop,
        [=](Platform::InterruptId irq) {
            ASSERT_MSG(irq == Platform::InterruptId::GfxEop,
                       "An unexpected IRQ occured"); // We need to convert IRQ# to event id and do
                                                     // proper filtering in trigger function
            eq->TriggerEvent(GnmEventIdents::GfxEop, SceKernelEvent::Filter::GraphicsCore, nullptr);
        },
        eq);
    return ORBIS_OK;
}

int PS4_SYSV_ABI sceGnmAreSubmitsAllowed() {
    LOG_TRACE(Lib_GnmDriver, "called");
    return submission_lock == 0;
}

int PS4_SYSV_ABI sceGnmBeginWorkload() {
    LOG_ERROR(Lib_GnmDriver, "(STUBBED) called");
    return ORBIS_OK;
}

s32 PS4_SYSV_ABI sceGnmComputeWaitOnAddress(u32* cmdbuf, u32 size, uintptr_t addr, u32 mask,
                                            u32 cmp_func, u32 ref) {
    LOG_TRACE(Lib_GnmDriver, "called");

    if (cmdbuf && (size == 0xe)) {
        cmdbuf = WriteHeader<PM4ItOpcode::Nop>(cmdbuf, 3);
        cmdbuf = WriteBody(cmdbuf, 0u);
        cmdbuf += 2;

        const u32 is_mem = addr > 0xffffu;
        const u32 addr_mask = is_mem ? 0xfffffffcu : 0xffffu;
        auto* wait_reg_mem = reinterpret_cast<PM4CmdWaitRegMem*>(cmdbuf);
        wait_reg_mem->header = PM4Type3Header{PM4ItOpcode::WaitRegMem, 5};
        wait_reg_mem->raw = (is_mem << 4u) | (cmp_func & 7u);
        wait_reg_mem->poll_addr_lo = u32(addr & addr_mask);
        wait_reg_mem->poll_addr_hi = u32(addr >> 32u);
        wait_reg_mem->ref = ref;
        wait_reg_mem->mask = mask;
        wait_reg_mem->poll_interval = 10u;

        WriteTrailingNop<2>(cmdbuf + 7);
        return ORBIS_OK;
    }
    return -1;
}

int PS4_SYSV_ABI sceGnmComputeWaitSemaphore() {
    LOG_ERROR(Lib_GnmDriver, "(STUBBED) called");
    return ORBIS_OK;
}

int PS4_SYSV_ABI sceGnmCreateWorkloadStream() {
    LOG_ERROR(Lib_GnmDriver, "(STUBBED) called");
    return ORBIS_OK;
}

int PS4_SYSV_ABI sceGnmDebuggerGetAddressWatch() {
    LOG_ERROR(Lib_GnmDriver, "(STUBBED) called");
    return ORBIS_OK;
}

int PS4_SYSV_ABI sceGnmDebuggerHaltWavefront() {
    LOG_ERROR(Lib_GnmDriver, "(STUBBED) called");
    return ORBIS_OK;
}

int PS4_SYSV_ABI sceGnmDebuggerReadGds() {
    LOG_ERROR(Lib_GnmDriver, "(STUBBED) called");
    return ORBIS_OK;
}

int PS4_SYSV_ABI sceGnmDebuggerReadSqIndirectRegister() {
    LOG_ERROR(Lib_GnmDriver, "(STUBBED) called");
    return ORBIS_OK;
}

int PS4_SYSV_ABI sceGnmDebuggerResumeWavefront() {
    LOG_ERROR(Lib_GnmDriver, "(STUBBED) called");
    return ORBIS_OK;
}

int PS4_SYSV_ABI sceGnmDebuggerResumeWavefrontCreation() {
    LOG_ERROR(Lib_GnmDriver, "(STUBBED) called");
    return ORBIS_OK;
}

int PS4_SYSV_ABI sceGnmDebuggerSetAddressWatch() {
    LOG_ERROR(Lib_GnmDriver, "(STUBBED) called");
    return ORBIS_OK;
}

int PS4_SYSV_ABI sceGnmDebuggerWriteGds() {
    LOG_ERROR(Lib_GnmDriver, "(STUBBED) called");
    return ORBIS_OK;
}

int PS4_SYSV_ABI sceGnmDebuggerWriteSqIndirectRegister() {
    LOG_ERROR(Lib_GnmDriver, "(STUBBED) called");
    return ORBIS_OK;
}

int PS4_SYSV_ABI sceGnmDebugHardwareStatus() {
    LOG_ERROR(Lib_GnmDriver, "(STUBBED) called");
    return ORBIS_OK;
}

s32 PS4_SYSV_ABI sceGnmDeleteEqEvent(SceKernelEqueue eq, u64 id) {
    LOG_TRACE(Lib_GnmDriver, "called");
    ASSERT_MSG(id == GnmEventIdents::GfxEop);

    if (!eq) {
        return ORBIS_KERNEL_ERROR_EBADF;
    }

    eq->RemoveEvent(id);

    Platform::IrqC::Instance()->Unregister(Platform::InterruptId::GfxEop, eq);
    return ORBIS_OK;
}

int PS4_SYSV_ABI sceGnmDestroyWorkloadStream() {
    LOG_ERROR(Lib_GnmDriver, "(STUBBED) called");
    return ORBIS_OK;
}

void PS4_SYSV_ABI sceGnmDingDong(u32 gnm_vqid, u32 next_offs_dw) {
    LOG_DEBUG(Lib_GnmDriver, "vqid {}, offset_dw {}", gnm_vqid, next_offs_dw);

    if (gnm_vqid == 0) {
        return;
    }

    WaitGpuIdle();

    if (DebugState.ShouldPauseInSubmit()) {
        DebugState.PauseGuestThreads();
    }

    auto vqid = gnm_vqid - 1;
    auto& asc_queue = asc_queues[{vqid}];
    const auto* acb_ptr = reinterpret_cast<const u32*>(asc_queue.map_addr + *asc_queue.read_addr);
    const auto acb_size = next_offs_dw ? (next_offs_dw << 2u) - *asc_queue.read_addr
                                       : (asc_queue.ring_size_dw << 2u) - *asc_queue.read_addr;
    const std::span acb_span{acb_ptr, acb_size >> 2u};

    if (DebugState.DumpingCurrentFrame()) {
        static auto last_frame_num = -1LL;
        static u32 seq_num{};
        if (last_frame_num == frames_submitted) {
            ++seq_num;
        } else {
            last_frame_num = frames_submitted;
            seq_num = 0u;
        }

        // Up to this point, all ACB submissions have been stored in a secondary command buffer.
        // Dumping them using the current ring pointer would result in files containing only the
        // `IndirectBuffer` command. To access the actual command stream, we need to unwrap the IB.
        auto acb = acb_span;
        auto base_addr = reinterpret_cast<uintptr_t>(acb_ptr);
        const auto* indirect_buffer =
            reinterpret_cast<const PM4CmdIndirectBuffer*>(acb_span.data());
        if (indirect_buffer->header.opcode == PM4ItOpcode::IndirectBuffer) {
            base_addr = reinterpret_cast<uintptr_t>(indirect_buffer->Address<const u32>());
            acb = {reinterpret_cast<const u32*>(base_addr), indirect_buffer->ib_size};
        }

        using namespace DebugStateType;

        DebugState.PushQueueDump({
            .type = QueueType::acb,
            .submit_num = seq_num,
            .num2 = gnm_vqid,
            .data = {acb.begin(), acb.end()},
            .base_addr = base_addr,
        });
    }
    liverpool->SubmitAsc(vqid, acb_span);

    *asc_queue.read_addr += acb_size;
    *asc_queue.read_addr %= asc_queue.ring_size_dw * 4;
}

int PS4_SYSV_ABI sceGnmDingDongForWorkload() {
    LOG_ERROR(Lib_GnmDriver, "(STUBBED) called");
    return ORBIS_OK;
}

int PS4_SYSV_ABI sceGnmDisableMipStatsReport() {
    LOG_ERROR(Lib_GnmDriver, "(STUBBED) called");
    return ORBIS_OK;
}

s32 PS4_SYSV_ABI sceGnmDispatchDirect(u32* cmdbuf, u32 size, u32 threads_x, u32 threads_y,
                                      u32 threads_z, u32 flags) {
    LOG_TRACE(Lib_GnmDriver, "called");

    if (cmdbuf && (size == 9) && ((s32)(threads_x | threads_y | threads_z) > -1)) {
        const auto predicate = flags & 1 ? PM4Predicate::PredEnable : PM4Predicate::PredDisable;
        cmdbuf = WriteHeader<PM4ItOpcode::DispatchDirect>(cmdbuf, 4, PM4ShaderType::ShaderCompute,
                                                          predicate);
        cmdbuf = WriteBody(cmdbuf, threads_x, threads_y, threads_z);
        cmdbuf[0] = (flags & 0x18) + 1; // ordered append mode

        WriteTrailingNop<3>(cmdbuf + 1);
        return ORBIS_OK;
    }
    return -1;
}

s32 PS4_SYSV_ABI sceGnmDispatchIndirect(u32* cmdbuf, u32 size, u32 data_offset, u32 flags) {
    LOG_TRACE(Lib_GnmDriver, "called");

    if (cmdbuf && (size == 7)) {
        const auto predicate = flags & 1 ? PM4Predicate::PredEnable : PM4Predicate::PredDisable;
        cmdbuf = WriteHeader<PM4ItOpcode::DispatchIndirect>(cmdbuf, 2, PM4ShaderType::ShaderCompute,
                                                            predicate);
        cmdbuf[0] = data_offset;
        cmdbuf[1] = (flags & 0x18) + 1; // ordered append mode

        WriteTrailingNop<3>(cmdbuf + 2);
        return ORBIS_OK;
    }
    return -1;
}

int PS4_SYSV_ABI sceGnmDispatchIndirectOnMec() {
    LOG_ERROR(Lib_GnmDriver, "(STUBBED) called");
    return ORBIS_OK;
}

u32 PS4_SYSV_ABI sceGnmDispatchInitDefaultHardwareState(u32* cmdbuf, u32 size) {
    LOG_TRACE(Lib_GnmDriver, "called");

    if (size < HwInitPacketSize) {
        return 0;
    }

    cmdbuf = PM4CmdSetData::SetShReg(cmdbuf, 0x216u,
                                     0xffffffffu); // COMPUTE_STATIC_THREAD_MGMT_SE0
    cmdbuf = PM4CmdSetData::SetShReg(cmdbuf, 0x217u,
                                     0xffffffffu);            // COMPUTE_STATIC_THREAD_MGMT_SE1
    cmdbuf = PM4CmdSetData::SetShReg(cmdbuf, 0x215u, 0x170u); // COMPUTE_RESOURCE_LIMITS

    cmdbuf = WriteHeader<PM4ItOpcode::AcquireMem>(cmdbuf, 6);
    cmdbuf = WriteBody(cmdbuf, 0x28000000u, 0u, 0u, 0u, 0u, 0u);

    cmdbuf = WriteHeader<PM4ItOpcode::Nop>(cmdbuf, 0xef);
    cmdbuf = WriteBody(cmdbuf, 0xau, 0u);
    return HwInitPacketSize;
}

s32 PS4_SYSV_ABI sceGnmDrawIndex(u32* cmdbuf, u32 size, u32 index_count, uintptr_t index_addr,
                                 u32 flags, u32 type) {
    LOG_TRACE(Lib_GnmDriver, "called");

    if (cmdbuf && (size == 10) && (index_addr != 0) && (index_addr & 1) == 0 &&
        (flags & 0x1ffffffe) == 0) { // no predication will be set in the packet
        auto* draw_index = reinterpret_cast<PM4CmdDrawIndex2*>(cmdbuf);
        draw_index->header =
            PM4Type3Header{PM4ItOpcode::DrawIndex2, 4, PM4ShaderType::ShaderGraphics};
        draw_index->max_size = index_count;
        draw_index->index_base_lo = u32(index_addr);
        draw_index->index_base_hi = u32(index_addr >> 32);
        draw_index->index_count = index_count;
        draw_index->draw_initiator = 0;

        WriteTrailingNop<3>(cmdbuf + 6);
        return ORBIS_OK;
    }
    return -1;
}

s32 PS4_SYSV_ABI sceGnmDrawIndexAuto(u32* cmdbuf, u32 size, u32 index_count, u32 flags) {
    LOG_TRACE(Lib_GnmDriver, "called");

    if (cmdbuf && (size == 7) &&
        (flags & 0x1ffffffe) == 0) { // no predication will be set in the packet
        cmdbuf = WritePacket<PM4ItOpcode::DrawIndexAuto>(cmdbuf, PM4ShaderType::ShaderGraphics,
                                                         index_count, 2u);
        WriteTrailingNop<3>(cmdbuf);
        return ORBIS_OK;
    }
    return -1;
}

s32 PS4_SYSV_ABI sceGnmDrawIndexIndirect(u32* cmdbuf, u32 size, u32 data_offset, u32 shader_stage,
                                         u32 vertex_sgpr_offset, u32 instance_sgpr_offset,
                                         u32 flags) {
    LOG_TRACE(Lib_GnmDriver, "called");

    if (cmdbuf && (size == 9) && (shader_stage < ShaderStages::Max) &&
        (vertex_sgpr_offset < 0x10u) && (instance_sgpr_offset < 0x10u)) {

        const auto predicate = flags & 1 ? PM4Predicate::PredEnable : PM4Predicate::PredDisable;
        cmdbuf = WriteHeader<PM4ItOpcode::DrawIndexIndirect>(
            cmdbuf, 4, PM4ShaderType::ShaderGraphics, predicate);

        const auto sgpr_offset = indirect_sgpr_offsets[shader_stage];

        cmdbuf[0] = data_offset;
        cmdbuf[1] = vertex_sgpr_offset == 0 ? 0 : (vertex_sgpr_offset & 0xffffu) + sgpr_offset;
        cmdbuf[2] = instance_sgpr_offset == 0 ? 0 : (instance_sgpr_offset & 0xffffu) + sgpr_offset;
        cmdbuf[3] = 0;

        cmdbuf += 4;
        WriteTrailingNop<3>(cmdbuf);
        return ORBIS_OK;
    }
    return -1;
}

int PS4_SYSV_ABI sceGnmDrawIndexIndirectCountMulti() {
    LOG_ERROR(Lib_GnmDriver, "(STUBBED) called");
    return ORBIS_OK;
}

int PS4_SYSV_ABI sceGnmDrawIndexIndirectMulti() {
    LOG_ERROR(Lib_GnmDriver, "(STUBBED) called");
    return ORBIS_OK;
}

int PS4_SYSV_ABI sceGnmDrawIndexMultiInstanced() {
    LOG_ERROR(Lib_GnmDriver, "(STUBBED) called");
    return ORBIS_OK;
}

s32 PS4_SYSV_ABI sceGnmDrawIndexOffset(u32* cmdbuf, u32 size, u32 index_offset, u32 index_count,
                                       u32 flags) {
    LOG_TRACE(Lib_GnmDriver, "called");

    if (cmdbuf && (size == 9)) {
        const auto predicate = flags & 1 ? PM4Predicate::PredEnable : PM4Predicate::PredDisable;
        cmdbuf = WriteHeader<PM4ItOpcode::DrawIndexOffset2>(
            cmdbuf, 4, PM4ShaderType::ShaderGraphics, predicate);
        cmdbuf = WriteBody(cmdbuf, index_count, index_offset, index_count, 0u);

        WriteTrailingNop<3>(cmdbuf);
        return ORBIS_OK;
    }
    return -1;
}

s32 PS4_SYSV_ABI sceGnmDrawIndirect(u32* cmdbuf, u32 size, u32 data_offset, u32 shader_stage,
                                    u32 vertex_sgpr_offset, u32 instance_sgpr_offset, u32 flags) {
    LOG_TRACE(Lib_GnmDriver, "called");

    if (cmdbuf && (size == 9) && (shader_stage < ShaderStages::Max) &&
        (vertex_sgpr_offset < 0x10u) && (instance_sgpr_offset < 0x10u)) {

        const auto predicate = flags & 1 ? PM4Predicate::PredEnable : PM4Predicate::PredDisable;
        cmdbuf = WriteHeader<PM4ItOpcode::DrawIndirect>(cmdbuf, 4, PM4ShaderType::ShaderGraphics,
                                                        predicate);

        const auto sgpr_offset = indirect_sgpr_offsets[shader_stage];

        cmdbuf[0] = data_offset;
        cmdbuf[1] = vertex_sgpr_offset == 0 ? 0 : (vertex_sgpr_offset & 0xffffu) + sgpr_offset;
        cmdbuf[2] = instance_sgpr_offset == 0 ? 0 : (instance_sgpr_offset & 0xffffu) + sgpr_offset;
        cmdbuf[3] = 2; // auto index

        cmdbuf += 4;
        WriteTrailingNop<3>(cmdbuf);
        return ORBIS_OK;
    }
    return -1;
}

int PS4_SYSV_ABI sceGnmDrawIndirectCountMulti() {
    LOG_ERROR(Lib_GnmDriver, "(STUBBED) called");
    return ORBIS_OK;
}

int PS4_SYSV_ABI sceGnmDrawIndirectMulti() {
    LOG_ERROR(Lib_GnmDriver, "(STUBBED) called");
    return ORBIS_OK;
}

u32 PS4_SYSV_ABI sceGnmDrawInitDefaultHardwareState(u32* cmdbuf, u32 size) {
    LOG_TRACE(Lib_GnmDriver, "called");

    if (size < HwInitPacketSize) {
        return 0;
    }

    const auto& SetupContext = [](u32* cmdbuf, u32 size, bool clear_state) {
        if (clear_state) {
            cmdbuf = ClearContextState(cmdbuf);
        }

        std::memcpy(cmdbuf, &InitSequence[2], (InitSequence.size() - 2) * 4);
        cmdbuf += InitSequence.size() - 2;

        const auto cmdbuf_left =
            HwInitPacketSize - (InitSequence.size() - 2) - (clear_state ? 0xc : 0) - 1;
        cmdbuf = WriteHeader<PM4ItOpcode::Nop>(cmdbuf, cmdbuf_left);
        cmdbuf = WriteBody(cmdbuf, 0u);

        return HwInitPacketSize;
    };

    return SetupContext(cmdbuf, size, true);
}

u32 PS4_SYSV_ABI sceGnmDrawInitDefaultHardwareState175(u32* cmdbuf, u32 size) {
    LOG_TRACE(Lib_GnmDriver, "called");

    if (size < HwInitPacketSize) {
        return 0;
    }

    cmdbuf = ClearContextState(cmdbuf);
    std::memcpy(cmdbuf, &InitSequence175[2], (InitSequence175.size() - 2) * 4);
    cmdbuf += InitSequence175.size() - 2;

    constexpr auto cmdbuf_left = HwInitPacketSize - (InitSequence175.size() - 2) - 0xc - 1;
    WriteTrailingNop<cmdbuf_left>(cmdbuf);

    return HwInitPacketSize;
}

u32 PS4_SYSV_ABI sceGnmDrawInitDefaultHardwareState200(u32* cmdbuf, u32 size) {
    LOG_TRACE(Lib_GnmDriver, "called");

    if (size < HwInitPacketSize) {
        return 0;
    }

    const auto& SetupContext200 = [](u32* cmdbuf, u32 size, bool clear_state) {
        if (clear_state) {
            cmdbuf = ClearContextState(cmdbuf);
        }

        std::memcpy(cmdbuf, &InitSequence200[2], (InitSequence200.size() - 2) * 4);
        cmdbuf += InitSequence200.size() - 2;

        const auto cmdbuf_left =
            HwInitPacketSize - (InitSequence200.size() - 2) - (clear_state ? 0xc : 0) - 1;
        cmdbuf = WriteHeader<PM4ItOpcode::Nop>(cmdbuf, cmdbuf_left);
        cmdbuf = WriteBody(cmdbuf, 0u);

        return HwInitPacketSize;
    };

    return SetupContext200(cmdbuf, size, true);
}

u32 PS4_SYSV_ABI sceGnmDrawInitDefaultHardwareState350(u32* cmdbuf, u32 size) {
    LOG_TRACE(Lib_GnmDriver, "called");

    if (size < HwInitPacketSize) {
        return 0;
    }

    const auto& SetupContext350 = [](u32* cmdbuf, u32 size, bool clear_state) {
        if (clear_state) {
            cmdbuf = ClearContextState(cmdbuf);
        }

        std::memcpy(cmdbuf, &InitSequence350[2], (InitSequence350.size() - 2) * 4);
        cmdbuf += InitSequence350.size() - 2;

        const auto cmdbuf_left =
            HwInitPacketSize - (InitSequence350.size() - 2) - (clear_state ? 0xc : 0) - 1;
        cmdbuf = WriteHeader<PM4ItOpcode::Nop>(cmdbuf, cmdbuf_left);
        cmdbuf = WriteBody(cmdbuf, 0u);

        return HwInitPacketSize;
    };

    return SetupContext350(cmdbuf, size, true);
}

u32 PS4_SYSV_ABI sceGnmDrawInitToDefaultContextState(u32* cmdbuf, u32 size) {
    LOG_TRACE(Lib_GnmDriver, "called");

    constexpr auto CtxInitPacketSize = 0x20u;
    if (size != CtxInitPacketSize) {
        return 0;
    }

    std::memcpy(cmdbuf, CtxInitSequence.data(), CtxInitSequence.size() * 4);
    return CtxInitPacketSize;
}

u32 PS4_SYSV_ABI sceGnmDrawInitToDefaultContextState400(u32* cmdbuf, u32 size) {
    LOG_TRACE(Lib_GnmDriver, "called");

    constexpr auto CtxInitPacketSize = 0x100u;
    if (size != CtxInitPacketSize) {
        return 0;
    }

    std::memcpy(cmdbuf, CtxInitSequence400.data(), CtxInitSequence400.size() * 4);
    return CtxInitPacketSize;
}

int PS4_SYSV_ABI sceGnmDrawOpaqueAuto() {
    LOG_ERROR(Lib_GnmDriver, "(STUBBED) called");
    return ORBIS_OK;
}

bool PS4_SYSV_ABI sceGnmDriverCaptureInProgress() {
    LOG_TRACE(Lib_GnmDriver, "called");
    return false;
}

int PS4_SYSV_ABI sceGnmDriverInternalRetrieveGnmInterface() {
    LOG_ERROR(Lib_GnmDriver, "(STUBBED) called");
    return ORBIS_OK;
}

int PS4_SYSV_ABI sceGnmDriverInternalRetrieveGnmInterfaceForGpuDebugger() {
    LOG_ERROR(Lib_GnmDriver, "(STUBBED) called");
    return ORBIS_OK;
}

int PS4_SYSV_ABI sceGnmDriverInternalRetrieveGnmInterfaceForGpuException() {
    LOG_ERROR(Lib_GnmDriver, "(STUBBED) called");
    return ORBIS_OK;
}

int PS4_SYSV_ABI sceGnmDriverInternalRetrieveGnmInterfaceForHDRScopes() {
    LOG_ERROR(Lib_GnmDriver, "(STUBBED) called");
    return ORBIS_OK;
}

int PS4_SYSV_ABI sceGnmDriverInternalRetrieveGnmInterfaceForReplay() {
    LOG_ERROR(Lib_GnmDriver, "(STUBBED) called");
    return ORBIS_OK;
}

int PS4_SYSV_ABI sceGnmDriverInternalRetrieveGnmInterfaceForResourceRegistration() {
    LOG_ERROR(Lib_GnmDriver, "(STUBBED) called");
    return ORBIS_OK;
}

int PS4_SYSV_ABI sceGnmDriverInternalRetrieveGnmInterfaceForValidation() {
    LOG_ERROR(Lib_GnmDriver, "(STUBBED) called");
    return ORBIS_OK;
}

int PS4_SYSV_ABI sceGnmDriverInternalVirtualQuery() {
    LOG_ERROR(Lib_GnmDriver, "(STUBBED) called");
    return ORBIS_OK;
}

int PS4_SYSV_ABI sceGnmDriverTraceInProgress() {
    LOG_ERROR(Lib_GnmDriver, "(STUBBED) called");
    return ORBIS_OK;
}

int PS4_SYSV_ABI sceGnmDriverTriggerCapture() {
    LOG_ERROR(Lib_GnmDriver, "(STUBBED) called");
    return ORBIS_OK;
}

int PS4_SYSV_ABI sceGnmEndWorkload() {
    LOG_ERROR(Lib_GnmDriver, "(STUBBED) called");
    return ORBIS_OK;
}

s32 PS4_SYSV_ABI sceGnmFindResourcesPublic() {
    LOG_TRACE(Lib_GnmDriver, "called");
    return ORBIS_GNM_ERROR_FAILURE; // not available in retail FW
}

void PS4_SYSV_ABI sceGnmFlushGarlic() {
    LOG_WARNING(Lib_GnmDriver, "(STUBBED) called");
}

int PS4_SYSV_ABI sceGnmGetCoredumpAddress() {
    LOG_ERROR(Lib_GnmDriver, "(STUBBED) called");
    return ORBIS_OK;
}

int PS4_SYSV_ABI sceGnmGetCoredumpMode() {
    LOG_ERROR(Lib_GnmDriver, "(STUBBED) called");
    return ORBIS_OK;
}

int PS4_SYSV_ABI sceGnmGetCoredumpProtectionFaultTimestamp() {
    LOG_ERROR(Lib_GnmDriver, "(STUBBED) called");
    return ORBIS_OK;
}

int PS4_SYSV_ABI sceGnmGetDbgGcHandle() {
    LOG_ERROR(Lib_GnmDriver, "(STUBBED) called");
    return ORBIS_OK;
}

int PS4_SYSV_ABI sceGnmGetDebugTimestamp() {
    LOG_ERROR(Lib_GnmDriver, "(STUBBED) called");
    return ORBIS_OK;
}

int PS4_SYSV_ABI sceGnmGetEqEventType() {
    LOG_ERROR(Lib_GnmDriver, "(STUBBED) called");
    return ORBIS_OK;
}

int PS4_SYSV_ABI sceGnmGetEqTimeStamp() {
    LOG_ERROR(Lib_GnmDriver, "(STUBBED) called");
    return ORBIS_OK;
}

int PS4_SYSV_ABI sceGnmGetGpuBlockStatus() {
    LOG_ERROR(Lib_GnmDriver, "(STUBBED) called");
    return ORBIS_OK;
}

u32 PS4_SYSV_ABI sceGnmGetGpuCoreClockFrequency() {
    LOG_TRACE(Lib_GnmDriver, "called");
    return Config::isNeoMode() ? 911'000'000 : 800'000'000;
}

int PS4_SYSV_ABI sceGnmGetGpuInfoStatus() {
    LOG_ERROR(Lib_GnmDriver, "(STUBBED) called");
    return ORBIS_OK;
}

int PS4_SYSV_ABI sceGnmGetLastWaitedAddress() {
    LOG_ERROR(Lib_GnmDriver, "(STUBBED) called");
    return ORBIS_OK;
}

int PS4_SYSV_ABI sceGnmGetNumTcaUnits() {
    LOG_ERROR(Lib_GnmDriver, "(STUBBED) called");
    return ORBIS_OK;
}

int PS4_SYSV_ABI sceGnmGetOffChipTessellationBufferSize() {
    LOG_ERROR(Lib_GnmDriver, "(STUBBED) called");
    return ORBIS_OK;
}

int PS4_SYSV_ABI sceGnmGetOwnerName() {
    LOG_ERROR(Lib_GnmDriver, "(STUBBED) called");
    return ORBIS_OK;
}

int PS4_SYSV_ABI sceGnmGetPhysicalCounterFromVirtualized() {
    LOG_ERROR(Lib_GnmDriver, "(STUBBED) called");
    return ORBIS_OK;
}

int PS4_SYSV_ABI sceGnmGetProtectionFaultTimeStamp() {
    LOG_ERROR(Lib_GnmDriver, "(STUBBED) called");
    return ORBIS_OK;
}

int PS4_SYSV_ABI sceGnmGetResourceBaseAddressAndSizeInBytes() {
    LOG_ERROR(Lib_GnmDriver, "(STUBBED) called");
    return ORBIS_OK;
}

int PS4_SYSV_ABI sceGnmGetResourceName() {
    LOG_ERROR(Lib_GnmDriver, "(STUBBED) called");
    return ORBIS_OK;
}

int PS4_SYSV_ABI sceGnmGetResourceShaderGuid() {
    LOG_ERROR(Lib_GnmDriver, "(STUBBED) called");
    return ORBIS_OK;
}

int PS4_SYSV_ABI sceGnmGetResourceType() {
    LOG_ERROR(Lib_GnmDriver, "(STUBBED) called");
    return ORBIS_OK;
}

int PS4_SYSV_ABI sceGnmGetResourceUserData() {
    LOG_ERROR(Lib_GnmDriver, "(STUBBED) called");
    return ORBIS_OK;
}

int PS4_SYSV_ABI sceGnmGetShaderProgramBaseAddress() {
    LOG_ERROR(Lib_GnmDriver, "(STUBBED) called");
    return ORBIS_OK;
}

int PS4_SYSV_ABI sceGnmGetShaderStatus() {
    LOG_ERROR(Lib_GnmDriver, "(STUBBED) called");
    return ORBIS_OK;
}

VAddr PS4_SYSV_ABI sceGnmGetTheTessellationFactorRingBufferBaseAddress() {
    LOG_TRACE(Lib_GnmDriver, "called");
    return tessellation_factors_ring_addr;
}

int PS4_SYSV_ABI sceGnmGpuPaDebugEnter() {
    LOG_ERROR(Lib_GnmDriver, "(STUBBED) called");
    return ORBIS_OK;
}

int PS4_SYSV_ABI sceGnmGpuPaDebugLeave() {
    LOG_ERROR(Lib_GnmDriver, "(STUBBED) called");
    return ORBIS_OK;
}

int PS4_SYSV_ABI sceGnmInsertDingDongMarker() {
    LOG_ERROR(Lib_GnmDriver, "(STUBBED) called");
    return ORBIS_OK;
}

s32 PS4_SYSV_ABI sceGnmInsertPopMarker(u32* cmdbuf, u32 size) {
    LOG_TRACE(Lib_GnmDriver, "called");

    if (cmdbuf && (size == 6)) {
        cmdbuf =
            WritePacket<PM4ItOpcode::Nop>(cmdbuf, PM4ShaderType::ShaderGraphics,
                                          PM4CmdNop::PayloadType::DebugMarkerPop, 0u, 0u, 0u, 0u);
        return ORBIS_OK;
    }
    return -1;
}

s32 PS4_SYSV_ABI sceGnmInsertPushColorMarker(u32* cmdbuf, u32 size, const char* marker, u32 color) {
    LOG_TRACE(Lib_GnmDriver, "called");

    if (cmdbuf && marker) {
        const auto len = std::strlen(marker);
        const u32 packet_size = ((len + 0xc) >> 2) + ((len + 0x10) >> 3) * 2;
        if (packet_size + 2 == size) {
            auto* nop = reinterpret_cast<PM4CmdNop*>(cmdbuf);
            nop->header =
                PM4Type3Header{PM4ItOpcode::Nop, packet_size, PM4ShaderType::ShaderGraphics};
            nop->data_block[0] = PM4CmdNop::PayloadType::DebugColorMarkerPush;
            const auto marker_len = len + 1;
            std::memcpy(&nop->data_block[1], marker, marker_len);
            *reinterpret_cast<u32*>(reinterpret_cast<u8*>(&nop->data_block[1]) + marker_len + 8) =
                color;
            std::memset(reinterpret_cast<u8*>(&nop->data_block[1]) + marker_len + 8 + sizeof(u32),
                        0, packet_size * 4 - marker_len - 8 - sizeof(u32));
            return ORBIS_OK;
        }
    }
    return -1;
}

s32 PS4_SYSV_ABI sceGnmInsertPushMarker(u32* cmdbuf, u32 size, const char* marker) {
    LOG_TRACE(Lib_GnmDriver, "called");

    if (cmdbuf && marker) {
        const auto len = std::strlen(marker);
        const u32 packet_size = ((len + 8) >> 2) + ((len + 0xc) >> 3) * 2;
        if (packet_size + 2 == size) {
            auto* nop = reinterpret_cast<PM4CmdNop*>(cmdbuf);
            nop->header =
                PM4Type3Header{PM4ItOpcode::Nop, packet_size, PM4ShaderType::ShaderGraphics};
            nop->data_block[0] = PM4CmdNop::PayloadType::DebugMarkerPush;
            const auto marker_len = len + 1;
            std::memcpy(&nop->data_block[1], marker, marker_len);
            std::memset(reinterpret_cast<u8*>(&nop->data_block[1]) + marker_len, 0,
                        packet_size * 4 - marker_len);
            return ORBIS_OK;
        }
    }
    return -1;
}

int PS4_SYSV_ABI sceGnmInsertSetColorMarker() {
    LOG_ERROR(Lib_GnmDriver, "(STUBBED) called");
    return ORBIS_OK;
}

<<<<<<< HEAD
int PS4_SYSV_ABI sceGnmInsertSetMarker(u32 *param_1,int param_2,char *param_3) {
    LOG_ERROR(Lib_GnmDriver, "(STUBBED) called");
    return ORBIS_OK;
=======
s32 PS4_SYSV_ABI sceGnmInsertSetMarker(u32* cmdbuf, u32 size, const char* marker) {
    LOG_TRACE(Lib_GnmDriver, "called");

    if (cmdbuf && marker) {
        const auto len = std::strlen(marker);
        const u32 packet_size = ((len + 8) >> 2) + ((len + 0xc) >> 3) * 2;
        if (packet_size + 2 == size) {
            auto* nop = reinterpret_cast<PM4CmdNop*>(cmdbuf);
            nop->header =
                PM4Type3Header{PM4ItOpcode::Nop, packet_size, PM4ShaderType::ShaderGraphics};
            nop->data_block[0] = PM4CmdNop::PayloadType::DebugSetMarker;
            const auto marker_len = len + 1;
            std::memcpy(&nop->data_block[1], marker, marker_len);
            std::memset(reinterpret_cast<u8*>(&nop->data_block[1]) + marker_len, 0,
                        packet_size * 4 - marker_len);
            return ORBIS_OK;
        }
    }
    return -1;
>>>>>>> 0ecb6695
}

int PS4_SYSV_ABI sceGnmInsertThreadTraceMarker() {
    LOG_ERROR(Lib_GnmDriver, "(STUBBED) called");
    return ORBIS_OK;
}

s32 PS4_SYSV_ABI sceGnmInsertWaitFlipDone(u32* cmdbuf, u32 size, s32 vo_handle, u32 buf_idx) {
    LOG_TRACE(Lib_GnmDriver, "called");

    if (size != 7) {
        return -1;
    }

    uintptr_t label_addr{};
    VideoOut::sceVideoOutGetBufferLabelAddress(vo_handle, &label_addr);

    auto* wait_reg_mem = reinterpret_cast<PM4CmdWaitRegMem*>(cmdbuf);
    wait_reg_mem->header = PM4Type3Header{PM4ItOpcode::WaitRegMem, 5};
    wait_reg_mem->raw = 0x13u;
    *reinterpret_cast<uintptr_t*>(&wait_reg_mem->poll_addr_lo) =
        (label_addr + buf_idx * sizeof(uintptr_t)) & ~0x3ull;
    wait_reg_mem->ref = 0u;
    wait_reg_mem->mask = 0xffff'ffffu;
    wait_reg_mem->poll_interval = 10u;
    return ORBIS_OK;
}

int PS4_SYSV_ABI sceGnmIsCoredumpValid() {
    LOG_ERROR(Lib_GnmDriver, "(STUBBED) called");
    return ORBIS_OK;
}

int PS4_SYSV_ABI sceGnmIsUserPaEnabled() {
    LOG_TRACE(Lib_GnmDriver, "called");
    return 0; // PA Debug is always disabled in retail FW
}

int PS4_SYSV_ABI sceGnmLogicalCuIndexToPhysicalCuIndex() {
    LOG_ERROR(Lib_GnmDriver, "(STUBBED) called");
    return ORBIS_OK;
}

int PS4_SYSV_ABI sceGnmLogicalCuMaskToPhysicalCuMask() {
    LOG_ERROR(Lib_GnmDriver, "(STUBBED) called");
    return ORBIS_OK;
}

int PS4_SYSV_ABI sceGnmLogicalTcaUnitToPhysical() {
    LOG_ERROR(Lib_GnmDriver, "(STUBBED) called");
    return ORBIS_OK;
}

int PS4_SYSV_ABI sceGnmMapComputeQueue(u32 pipe_id, u32 queue_id, VAddr ring_base_addr,
                                       u32 ring_size_dw, u32* read_ptr_addr) {
    LOG_TRACE(Lib_GnmDriver, "called");

    if (pipe_id >= Liverpool::NumComputePipes) {
        return ORBIS_GNM_ERROR_COMPUTEQUEUE_INVALID_PIPE_ID;
    }

    if (queue_id >= Liverpool::NumQueuesPerPipe) {
        return ORBIS_GNM_ERROR_COMPUTEQUEUE_INVALID_QUEUE_ID;
    }

    if (VAddr(ring_base_addr) % 256 != 0) { // alignment check
        return ORBIS_GNM_ERROR_COMPUTEQUEUE_INVALID_RING_BASE_ADDR;
    }

    if (!std::has_single_bit(ring_size_dw)) {
        return ORBIS_GNM_ERROR_COMPUTEQUEUE_INVALID_RING_SIZE;
    }

    if (VAddr(read_ptr_addr) % 4 != 0) { // alignment check
        return ORBIS_GNM_ERROR_COMPUTEQUEUE_INVALID_READ_PTR_ADDR;
    }

    auto vqid = asc_queues.insert(VAddr(ring_base_addr), read_ptr_addr, ring_size_dw);
    // We need to offset index as `dingDong` assumes it to be from the range [1..64]
    const auto gnm_vqid = vqid.index + 1;
    LOG_INFO(Lib_GnmDriver, "ASC pipe {} queue {} mapped to vqueue {}", pipe_id, queue_id,
             gnm_vqid);

    return gnm_vqid;
}

int PS4_SYSV_ABI sceGnmMapComputeQueueWithPriority(u32 pipe_id, u32 queue_id, VAddr ring_base_addr,
                                                   u32 ring_size_dw, u32* read_ptr_addr,
                                                   u32 pipePriority) {
    LOG_TRACE(Lib_GnmDriver, "called");

    (void)pipePriority;
    return sceGnmMapComputeQueue(pipe_id, queue_id, ring_base_addr, ring_size_dw, read_ptr_addr);
}

int PS4_SYSV_ABI sceGnmPaDisableFlipCallbacks() {
    LOG_ERROR(Lib_GnmDriver, "(STUBBED) called");
    return ORBIS_OK;
}

int PS4_SYSV_ABI sceGnmPaEnableFlipCallbacks() {
    LOG_ERROR(Lib_GnmDriver, "(STUBBED) called");
    return ORBIS_OK;
}

int PS4_SYSV_ABI sceGnmPaHeartbeat() {
    LOG_ERROR(Lib_GnmDriver, "(STUBBED) called");
    return ORBIS_OK;
}

int PS4_SYSV_ABI sceGnmQueryResourceRegistrationUserMemoryRequirements() {
    LOG_ERROR(Lib_GnmDriver, "(STUBBED) called");
    return ORBIS_OK;
}

int PS4_SYSV_ABI sceGnmRaiseUserExceptionEvent() {
    LOG_ERROR(Lib_GnmDriver, "(STUBBED) called");
    return ORBIS_OK;
}

int PS4_SYSV_ABI sceGnmRegisterGdsResource() {
    LOG_ERROR(Lib_GnmDriver, "(STUBBED) called");
    return ORBIS_OK;
}

int PS4_SYSV_ABI sceGnmRegisterGnmLiveCallbackConfig() {
    LOG_ERROR(Lib_GnmDriver, "(STUBBED) called");
    return ORBIS_OK;
}

s32 PS4_SYSV_ABI sceGnmRegisterOwner(void* handle, const char* name) {
    LOG_TRACE(Lib_GnmDriver, "called");
    return ORBIS_GNM_ERROR_FAILURE; // PA Debug is always disabled in retail FW
}

s32 PS4_SYSV_ABI sceGnmRegisterResource(void* res_handle, void* owner_handle, const void* addr,
                                        size_t size, const char* name, int res_type,
                                        u64 user_data) {
    LOG_TRACE(Lib_GnmDriver, "called");
    return ORBIS_GNM_ERROR_FAILURE; // PA Debug is always disabled in retail FW
}

int PS4_SYSV_ABI sceGnmRequestFlipAndSubmitDone() {
    LOG_ERROR(Lib_GnmDriver, "(STUBBED) called");
    return ORBIS_OK;
}

int PS4_SYSV_ABI sceGnmRequestFlipAndSubmitDoneForWorkload() {
    LOG_ERROR(Lib_GnmDriver, "(STUBBED) called");
    return ORBIS_OK;
}

int PS4_SYSV_ABI sceGnmRequestMipStatsReportAndReset() {
    LOG_ERROR(Lib_GnmDriver, "(STUBBED) called");
    return ORBIS_OK;
}

s32 PS4_SYSV_ABI sceGnmResetVgtControl(u32* cmdbuf, u32 size) {
    LOG_TRACE(Lib_GnmDriver, "called");
    if (cmdbuf == nullptr || size != 3) {
        return -1;
    }
    PM4CmdSetData::SetContextReg(cmdbuf, 0x2aau, 0xffu); // IA_MULTI_VGT_PARAM
    return ORBIS_OK;
}

int PS4_SYSV_ABI sceGnmSdmaClose() {
    LOG_ERROR(Lib_GnmDriver, "(STUBBED) called");
    return ORBIS_OK;
}

int PS4_SYSV_ABI sceGnmSdmaConstFill() {
    LOG_ERROR(Lib_GnmDriver, "(STUBBED) called");
    return ORBIS_OK;
}

int PS4_SYSV_ABI sceGnmSdmaCopyLinear() {
    LOG_ERROR(Lib_GnmDriver, "(STUBBED) called");
    return ORBIS_OK;
}

int PS4_SYSV_ABI sceGnmSdmaCopyTiled() {
    LOG_ERROR(Lib_GnmDriver, "(STUBBED) called");
    return ORBIS_OK;
}

int PS4_SYSV_ABI sceGnmSdmaCopyWindow() {
    LOG_ERROR(Lib_GnmDriver, "(STUBBED) called");
    return ORBIS_OK;
}

int PS4_SYSV_ABI sceGnmSdmaFlush() {
    LOG_ERROR(Lib_GnmDriver, "(STUBBED) called");
    return ORBIS_OK;
}

int PS4_SYSV_ABI sceGnmSdmaGetMinCmdSize() {
    LOG_ERROR(Lib_GnmDriver, "(STUBBED) called");
    return ORBIS_OK;
}

int PS4_SYSV_ABI sceGnmSdmaOpen() {
    LOG_ERROR(Lib_GnmDriver, "(STUBBED) called");
    return ORBIS_OK;
}

s32 PS4_SYSV_ABI sceGnmSetCsShader(u32* cmdbuf, u32 size, const u32* cs_regs) {
    LOG_TRACE(Lib_GnmDriver, "called");

    if (!cmdbuf || size <= 0x18) {
        return -1;
    }
    if (!cs_regs) {
        LOG_ERROR(Lib_GnmDriver, "Null pointer in shader registers.");
        return -1;
    }
    if (cs_regs[1] != 0) {
        LOG_ERROR(Lib_GnmDriver, "Invalid shader address.");
        return -1;
    }

    cmdbuf = PM4CmdSetData::SetShReg(cmdbuf, 0x20cu, cs_regs[0],
                                     0u); // COMPUTE_PGM_LO/COMPUTE_PGM_HI
    cmdbuf = PM4CmdSetData::SetShReg(cmdbuf, 0x212u, cs_regs[2],
                                     cs_regs[3]); // COMPUTE_PGM_RSRC1/COMPUTE_PGM_RSRC2
    cmdbuf = PM4CmdSetData::SetShReg(
        cmdbuf, 0x207u, cs_regs[4], cs_regs[5],
        cs_regs[6]); // COMPUTE_NUM_THREAD_X/COMPUTE_NUM_THREAD_Y/COMPUTE_NUM_THREAD_Z

    WriteTrailingNop<11>(cmdbuf);
    return ORBIS_OK;
}

s32 PS4_SYSV_ABI sceGnmSetCsShaderWithModifier(u32* cmdbuf, u32 size, const u32* cs_regs,
                                               u32 modifier) {
    LOG_TRACE(Lib_GnmDriver, "called");

    if (!cmdbuf || size <= 0x18) {
        return -1;
    }
    if (!cs_regs) {
        LOG_ERROR(Lib_GnmDriver, "Null pointer in shader registers.");
        return -1;
    }
    if ((modifier & 0xfffffc3fu) != 0) {
        LOG_ERROR(Lib_GnmDriver, "Invalid modifier mask.");
        return -1;
    }
    if (cs_regs[1] != 0) {
        LOG_ERROR(Lib_GnmDriver, "Invalid shader address.");
        return -1;
    }

    cmdbuf = PM4CmdSetData::SetShReg(cmdbuf, 0x20cu, cs_regs[0],
                                     0u); // COMPUTE_PGM_LO/COMPUTE_PGM_HI
    const u32 rsrc1 = modifier == 0 ? cs_regs[2] : (cs_regs[2] & 0xfffffc3fu) | modifier;
    cmdbuf = PM4CmdSetData::SetShReg(cmdbuf, 0x212u, rsrc1,
                                     cs_regs[3]); // COMPUTE_PGM_RSRC1/COMPUTE_PGM_RSRC2
    cmdbuf = PM4CmdSetData::SetShReg(
        cmdbuf, 0x207u, cs_regs[4], cs_regs[5],
        cs_regs[6]); // COMPUTE_NUM_THREAD_X/COMPUTE_NUM_THREAD_Y/COMPUTE_NUM_THREAD_Z

    WriteTrailingNop<11>(cmdbuf);
    return ORBIS_OK;
}

s32 PS4_SYSV_ABI sceGnmSetEmbeddedPsShader(u32* cmdbuf, u32 size, u32 shader_id,
                                           u32 shader_modifier) {
    LOG_TRACE(Lib_GnmDriver, "called");

    if (shader_id > 1) {
        LOG_ERROR(Lib_GnmDriver, "Unknown shader id {}", shader_id);
        return ORBIS_GNM_ERROR_FAILURE;
    }

    // clang-format off
    constexpr static std::array ps0_code alignas(256) = {
        0xbeeb03ffu, 0x00000003u, // s_mov_b32     vcc_hi, $0x00000003
        0x7e000280u,              // v_mov_b32     v0, 0
        0x5e000100u,              // v_cvt_pkrtz_f16_f32 v0, v0, v0
        0xbf800000u,              // s_nop
        0xf8001c0fu, 0x00000000u, // exp           mrt0, v0, v0 compr vm done
        0xbf810000u,              // s_endpgm

        // Binary header
        0x5362724fu, 0x07726468u, 0x00002043u, 0u, 0xb0a45b2bu, 0x1d39766du, 0x72044b7bu, 0x0000000fu,
        // PS regs
        0x0fe000f0u, 0u, 0xc0000u, 4u, 0u, 4u, 2u, 2u, 0u, 0u, 0x10u, 0xfu, 0xcu, 0u, 0u, 0u,
    };

    const auto shader0_addr = uintptr_t(ps0_code.data()); // Original address is 0xfe000f00
    const static u32 ps0_regs[] = {
        u32(shader0_addr >> 8), u32(shader0_addr >> 40), 0xc0000u, 4u, 0u, 4u, 2u, 2u, 0u, 0u, 0x10u, 0xfu, 0xcu};

    constexpr static std::array ps1_code alignas(256) = {
        0xbeeb03ffu, 0x00000003u, // s_mov_b32     vcc_hi, $0x00000003
        0x7e040280u,              // v_mov_b32     v2, 0 
        0xf8001803u, 0x02020202u, // exp           mrt0, v2, v2, off, off vm done
        0xbf810000u,              // s_endpgm

        // Binary header
        0x5362724fu, 0x07726468u, 0x00001841u, 0x04080002u, 0x98b9cb94u, 0u, 0x6f130734u, 0x0000000fu,
        // PS regs
        0x0fe000f2u, 0u, 0x2000u, 0u, 0u, 2u, 2u, 2u, 0u, 0u, 0x10u, 3u, 0xcu,
    };

    const auto shader1_addr = uintptr_t(ps1_code.data()); // Original address is 0xfe000f20
    const static u32 ps1_regs[] = {
        u32(shader1_addr >> 8), u32(shader1_addr >> 40), 0x2000u, 0u, 0u, 2u, 2u, 2u, 0u, 0u, 0x10u, 3u, 0xcu};
    // clang-format on

    const auto ps_regs = shader_id == 0 ? ps0_regs : ps1_regs;

    // Normally the driver will do a call to `sceGnmSetPsShader350()`, but this function has
    // a check for zero in the upper part of shader address. In our case, the address is a
    // pointer to a stack memory, so the check will likely fail. To workaround it we will
    // repeat set shader functionality here as it is trivial.
    cmdbuf = PM4CmdSetData::SetShReg(cmdbuf, 8u, ps_regs[0],
                                     0u); // SPI_SHADER_PGM_LO_PS/SPI_SHADER_PGM_HI_PS
    cmdbuf = PM4CmdSetData::SetShReg(cmdbuf, 10u, ps_regs[2],
                                     ps_regs[3]); // SPI_SHADER_PGM_RSRC1_PS/SPI_SHADER_PGM_RSRC2_PS
    cmdbuf = PM4CmdSetData::SetContextReg(cmdbuf, 0x1c4u, ps_regs[4],
                                          ps_regs[5]); // SPI_SHADER_Z_FORMAT/SPI_SHADER_COL_FORMAT
    cmdbuf = PM4CmdSetData::SetContextReg(cmdbuf, 0x1b3u, ps_regs[6],
                                          ps_regs[7]); // SPI_PS_INPUT_ENA/SPI_PS_INPUT_ADDR
    cmdbuf = PM4CmdSetData::SetContextReg(cmdbuf, 0x1b6u, ps_regs[8]);  // SPI_PS_IN_CONTROL
    cmdbuf = PM4CmdSetData::SetContextReg(cmdbuf, 0x1b8u, ps_regs[9]);  // SPI_BARYC_CNTL
    cmdbuf = PM4CmdSetData::SetContextReg(cmdbuf, 0x203u, ps_regs[10]); // DB_SHADER_CONTROL
    cmdbuf = PM4CmdSetData::SetContextReg(cmdbuf, 0x8fu, ps_regs[11]);  // CB_SHADER_MASK

    WriteTrailingNop<11>(cmdbuf);

    return ORBIS_OK;
}

s32 PS4_SYSV_ABI sceGnmSetEmbeddedVsShader(u32* cmdbuf, u32 size, u32 shader_id,
                                           u32 shader_modifier) {
    LOG_TRACE(Lib_GnmDriver, "called");

    if (shader_id != 0) {
        LOG_ERROR(Lib_GnmDriver, "Unknown shader id {}", shader_id);
        return ORBIS_GNM_ERROR_FAILURE;
    }

    // A fullscreen triangle with one uv set
    // clang-format off
    constexpr static std::array shader_code alignas(256) = {
        0xbeeb03ffu, 0x00000007u, // s_mov_b32     vcc_hi, $0x00000007
        0x36020081u,              // v_and_b32     v1, 1, v0
        0x34020281u,              // v_lshlrev_b32 v1, 1, v1
        0x360000c2u,              // v_and_b32     v0, -2, v0
        0x4a0202c1u,              // v_add_i32     v1, vcc, -1, v1
        0x4a0000c1u,              // v_add_i32     v0, vcc, -1, v0
        0x7e020b01u,              // v_cvt_f32_i32 v1, v1
        0x7e000b00U,              // v_cvt_f32_i32 v0, v0
        0x7e040280u,              // v_mov_b32     v2, 0
        0x7e0602f2u,              // v_mov_b32     v3, 1.0
        0xf80008cfu, 0x03020001u, // exp           pos0, v1, v0, v2, v3 done
        0xf800020fu, 0x03030303u, // exp           param0, v3, v3, v3, v3
        0xbf810000u,              // s_endpgm

        // Binary header
        0x5362724fu, 0x07726468u, 0x00004047u, 0u, 0x47f8c29fu, 0x9b2da5cfu, 0xff7c5b7du, 0x00000017u,
        // VS regs
        0x0fe000f1u, 0u, 0x000c0000u, 4u, 0u, 4u, 0u, 7u,
    };
    // clang-format on

    const auto shader_addr = uintptr_t(shader_code.data()); // Original address is 0xfe000f10
    const static u32 vs_regs[] = {
        u32(shader_addr >> 8), u32(shader_addr >> 40), 0xc0000u, 4, 0, 4, 0, 7};

    // Normally the driver will do a call to `sceGnmSetVsShader()`, but this function has
    // a check for zero in the upper part of shader address. In our case, the address is a
    // pointer to a stack memory, so the check will likely fail. To workaround it we will
    // repeat set shader functionality here as it is trivial.
    cmdbuf = PM4CmdSetData::SetShReg(cmdbuf, 0x48u, vs_regs[0], vs_regs[1]); // SPI_SHADER_PGM_LO_VS
    cmdbuf = PM4CmdSetData::SetShReg(cmdbuf, 0x4au, vs_regs[2],
                                     vs_regs[3]); // SPI_SHADER_PGM_RSRC1_VS/SPI_SHADER_PGM_RSRC2_VS
    cmdbuf = PM4CmdSetData::SetContextReg(cmdbuf, 0x207u, vs_regs[6]); // PA_CL_VS_OUT_CNTL
    cmdbuf = PM4CmdSetData::SetContextReg(cmdbuf, 0x1b1u, vs_regs[4]); // SPI_VS_OUT_CONFIG
    cmdbuf = PM4CmdSetData::SetContextReg(cmdbuf, 0x1c3u, vs_regs[5]); // SPI_SHADER_POS_FORMAT

    WriteTrailingNop<11>(cmdbuf);
    return ORBIS_OK;
}

s32 PS4_SYSV_ABI sceGnmSetEsShader(u32* cmdbuf, u32 size, const u32* es_regs, u32 shader_modifier) {
    LOG_TRACE(Lib_GnmDriver, "called");

    if (!cmdbuf || size < 0x14) {
        return -1;
    }

    if (!es_regs) {
        LOG_ERROR(Lib_GnmDriver, "Null pointer passed as argument");
        return -1;
    }

    if (shader_modifier & 0xfcfffc3f) {
        LOG_ERROR(Lib_GnmDriver, "Invalid modifier mask");
        return -1;
    }

    if (es_regs[1] != 0) {
        LOG_ERROR(Lib_GnmDriver, "Invalid shader address");
        return -1;
    }

    const u32 var =
        shader_modifier == 0 ? es_regs[2] : ((es_regs[2] & 0xfcfffc3f) | shader_modifier);
    cmdbuf = PM4CmdSetData::SetShReg(cmdbuf, 0xc8u, es_regs[0], 0u);  // SPI_SHADER_PGM_LO_ES
    cmdbuf = PM4CmdSetData::SetShReg(cmdbuf, 0xcau, var, es_regs[3]); // SPI_SHADER_PGM_RSRC1_ES

    WriteTrailingNop<11>(cmdbuf);
    return ORBIS_OK;
}

int PS4_SYSV_ABI sceGnmSetGsRingSizes() {
    LOG_ERROR(Lib_GnmDriver, "(STUBBED) called");
    return ORBIS_OK;
}

s32 PS4_SYSV_ABI sceGnmSetGsShader(u32* cmdbuf, u32 size, const u32* gs_regs) {
    LOG_TRACE(Lib_GnmDriver, "called");

    if (!cmdbuf || size < 0x1d) {
        return -1;
    }

    if (!gs_regs) {
        LOG_ERROR(Lib_GnmDriver, "Null pointer passed as argument");
        return -1;
    }

    if (gs_regs[1] != 0) {
        LOG_ERROR(Lib_GnmDriver, "Invalid shader address");
        return -1;
    }

    cmdbuf = PM4CmdSetData::SetShReg(cmdbuf, 0x88u, gs_regs[0], 0u); // SPI_SHADER_PGM_LO_GS
    cmdbuf = PM4CmdSetData::SetShReg(cmdbuf, 0x8au, gs_regs[2],
                                     gs_regs[3]); // SPI_SHADER_PGM_RSRC1_GS/SPI_SHADER_PGM_RSRC2_GS
    cmdbuf = PM4CmdSetData::SetContextReg(cmdbuf, 0x2e5u, gs_regs[4]); // VGT_STRMOUT_CONFIG
    cmdbuf = PM4CmdSetData::SetContextReg(cmdbuf, 0x29bu, gs_regs[5]); // VGT_GS_OUT_PRIM_TYPE
    cmdbuf = PM4CmdSetData::SetContextReg(cmdbuf, 0x2e4u, gs_regs[6]); // VGT_GS_INSTANCE_CNT

    WriteTrailingNop<11>(cmdbuf);
    return ORBIS_OK;
}

s32 PS4_SYSV_ABI sceGnmSetHsShader(u32* cmdbuf, u32 size, const u32* hs_regs, u32 param4) {
    LOG_TRACE(Lib_GnmDriver, "called");

    if (!cmdbuf || size < 0x1E) {
        return -1;
    }

    if (!hs_regs) {
        LOG_ERROR(Lib_GnmDriver, "Null pointer passed as argument");
        return -1;
    }

    if (hs_regs[1] != 0) {
        LOG_ERROR(Lib_GnmDriver, "Invalid shader address");
        return -1;
    }

    cmdbuf = PM4CmdSetData::SetShReg(cmdbuf, 0x108u, hs_regs[0], 0u); // SPI_SHADER_PGM_LO_HS
    cmdbuf = PM4CmdSetData::SetShReg(cmdbuf, 0x10au, hs_regs[2],
                                     hs_regs[3]); // SPI_SHADER_PGM_RSRC1_HS/SPI_SHADER_PGM_RSRC2_HS
    cmdbuf = PM4CmdSetData::SetContextReg(cmdbuf, 0x286u, hs_regs[5],
                                          hs_regs[5]);                 // VGT_HOS_MAX_TESS_LEVEL
    cmdbuf = PM4CmdSetData::SetContextReg(cmdbuf, 0x2dbu, hs_regs[4]); // VGT_TF_PARAM
    cmdbuf = PM4CmdSetData::SetContextReg(cmdbuf, 0x2d6u, param4);     // VGT_LS_HS_CONFIG

    WriteTrailingNop<11>(cmdbuf);
    return ORBIS_OK;
}

s32 PS4_SYSV_ABI sceGnmSetLsShader(u32* cmdbuf, u32 size, const u32* ls_regs, u32 shader_modifier) {
    LOG_TRACE(Lib_GnmDriver, "called");

    if (!cmdbuf || size < 0x17) {
        return -1;
    }

    if (!ls_regs) {
        LOG_ERROR(Lib_GnmDriver, "Null pointer passed as argument");
        return -1;
    }

    const auto modifier_mask = ((shader_modifier & 0xfffffc3f) == 0) ? 0xfffffc3f : 0xfcfffc3f;
    if (shader_modifier & modifier_mask) {
        LOG_ERROR(Lib_GnmDriver, "Invalid modifier mask");
        return -1;
    }

    if (ls_regs[1] != 0) {
        LOG_ERROR(Lib_GnmDriver, "Invalid shader address");
        return -1;
    }

    const u32 var =
        shader_modifier == 0 ? ls_regs[2] : ((ls_regs[2] & modifier_mask) | shader_modifier);
    cmdbuf = PM4CmdSetData::SetShReg(cmdbuf, 0x148u, ls_regs[0], 0u);  // SPI_SHADER_PGM_LO_LS
    cmdbuf = PM4CmdSetData::SetShReg(cmdbuf, 0x14bu, ls_regs[3]);      // SPI_SHADER_PGM_RSRC2_LS
    cmdbuf = PM4CmdSetData::SetShReg(cmdbuf, 0x14au, var, ls_regs[3]); // SPI_SHADER_PGM_RSRC1_LS

    WriteTrailingNop<11>(cmdbuf);
    return ORBIS_OK;
}

s32 PS4_SYSV_ABI sceGnmSetPsShader(u32* cmdbuf, u32 size, const u32* ps_regs) {
    LOG_TRACE(Lib_GnmDriver, "called");

    if (!cmdbuf || size <= 0x27) {
        return -1;
    }
    if (!ps_regs) {
        cmdbuf = PM4CmdSetData::SetShReg(cmdbuf, 8u, 0u,
                                         0u); // SPI_SHADER_PGM_LO_PS/SPI_SHADER_PGM_HI_PS
        cmdbuf = PM4CmdSetData::SetContextReg(cmdbuf, 0x203u, 0u); // DB_SHADER_CONTROL

        WriteTrailingNop<0x20>(cmdbuf);
    } else {
        if (ps_regs[1] != 0) {
            LOG_ERROR(Lib_GnmDriver, "Invalid shader address.");
            return -1;
        }

        cmdbuf = PM4CmdSetData::SetShReg(cmdbuf, 8u, ps_regs[0],
                                         0u); // SPI_SHADER_PGM_LO_PS/SPI_SHADER_PGM_HI_PS
        cmdbuf =
            PM4CmdSetData::SetShReg(cmdbuf, 10u, ps_regs[2],
                                    ps_regs[3]); // SPI_SHADER_PGM_RSRC1_PS/SPI_SHADER_PGM_RSRC2_PS
        cmdbuf = PM4CmdSetData::SetContextReg(
            cmdbuf, 0x1c4u, ps_regs[4], ps_regs[5]); // SPI_SHADER_Z_FORMAT/SPI_SHADER_COL_FORMAT
        cmdbuf = PM4CmdSetData::SetContextReg(cmdbuf, 0x1b3u, ps_regs[6],
                                              ps_regs[7]); // SPI_PS_INPUT_ENA/SPI_PS_INPUT_ADDR
        cmdbuf = PM4CmdSetData::SetContextReg(cmdbuf, 0x1b6u, ps_regs[8]);  // SPI_PS_IN_CONTROL
        cmdbuf = PM4CmdSetData::SetContextReg(cmdbuf, 0x1b8u, ps_regs[9]);  // SPI_BARYC_CNTL
        cmdbuf = PM4CmdSetData::SetContextReg(cmdbuf, 0x203u, ps_regs[10]); // DB_SHADER_CONTROL
        cmdbuf = PM4CmdSetData::SetContextReg(cmdbuf, 0x8fu, ps_regs[11]);  // CB_SHADER_MASK

        WriteTrailingNop<11>(cmdbuf);
    }
    return ORBIS_OK;
}

s32 PS4_SYSV_ABI sceGnmSetPsShader350(u32* cmdbuf, u32 size, const u32* ps_regs) {
    LOG_TRACE(Lib_GnmDriver, "called");

    if (!cmdbuf || size <= 0x27) {
        return -1;
    }
    if (!ps_regs) {
        cmdbuf = PM4CmdSetData::SetShReg(cmdbuf, 8u, 0u,
                                         0u); // SPI_SHADER_PGM_LO_PS/SPI_SHADER_PGM_HI_PS
        cmdbuf = PM4CmdSetData::SetContextReg(cmdbuf, 0x203u, 0u);  // DB_SHADER_CONTROL
        cmdbuf = PM4CmdSetData::SetContextReg(cmdbuf, 0x8fu, 0xfu); // CB_SHADER_MASK

        WriteTrailingNop<0x1d>(cmdbuf);
    } else {
        if (ps_regs[1] != 0) {
            LOG_ERROR(Lib_GnmDriver, "Invalid shader address.");
            return -1;
        }

        cmdbuf = PM4CmdSetData::SetShReg(cmdbuf, 8u, ps_regs[0],
                                         0u); // SPI_SHADER_PGM_LO_PS/SPI_SHADER_PGM_HI_PS
        cmdbuf =
            PM4CmdSetData::SetShReg(cmdbuf, 10u, ps_regs[2],
                                    ps_regs[3]); // SPI_SHADER_PGM_RSRC1_PS/SPI_SHADER_PGM_RSRC2_PS
        cmdbuf = PM4CmdSetData::SetContextReg(
            cmdbuf, 0x1c4u, ps_regs[4], ps_regs[5]); // SPI_SHADER_Z_FORMAT/SPI_SHADER_COL_FORMAT
        cmdbuf = PM4CmdSetData::SetContextReg(cmdbuf, 0x1b3u, ps_regs[6],
                                              ps_regs[7]); // SPI_PS_INPUT_ENA/SPI_PS_INPUT_ADDR
        cmdbuf = PM4CmdSetData::SetContextReg(cmdbuf, 0x1b6u, ps_regs[8]);  // SPI_PS_IN_CONTROL
        cmdbuf = PM4CmdSetData::SetContextReg(cmdbuf, 0x1b8u, ps_regs[9]);  // SPI_BARYC_CNTL
        cmdbuf = PM4CmdSetData::SetContextReg(cmdbuf, 0x203u, ps_regs[10]); // DB_SHADER_CONTROL
        cmdbuf = PM4CmdSetData::SetContextReg(cmdbuf, 0x8fu, ps_regs[11]);  // CB_SHADER_MASK

        WriteTrailingNop<11>(cmdbuf);
    }
    return ORBIS_OK;
}

int PS4_SYSV_ABI sceGnmSetResourceRegistrationUserMemory() {
    LOG_ERROR(Lib_GnmDriver, "(STUBBED) called");
    return ORBIS_OK;
}

int PS4_SYSV_ABI sceGnmSetResourceUserData() {
    LOG_ERROR(Lib_GnmDriver, "(STUBBED) called");
    return ORBIS_OK;
}

int PS4_SYSV_ABI sceGnmSetSpiEnableSqCounters() {
    LOG_ERROR(Lib_GnmDriver, "(STUBBED) called");
    return ORBIS_OK;
}

int PS4_SYSV_ABI sceGnmSetSpiEnableSqCountersForUnitInstance() {
    LOG_ERROR(Lib_GnmDriver, "(STUBBED) called");
    return ORBIS_OK;
}

int PS4_SYSV_ABI sceGnmSetupMipStatsReport() {
    LOG_ERROR(Lib_GnmDriver, "(STUBBED) called");
    return ORBIS_OK;
}

s32 PS4_SYSV_ABI sceGnmSetVgtControl(u32* cmdbuf, u32 size, u32 prim_group_sz_minus_one,
                                     u32 partial_vs_wave_mode, u32 wd_switch_only_on_eop_mode) {
    LOG_TRACE(Lib_GnmDriver, "called");

    if (!cmdbuf || size != 3 || (prim_group_sz_minus_one >= 0x100) ||
        ((wd_switch_only_on_eop_mode | partial_vs_wave_mode) >= 2)) {
        return -1;
    }

    const u32 reg_value =
        ((partial_vs_wave_mode & 1) << 0x10) | (prim_group_sz_minus_one & 0xffffu);
    PM4CmdSetData::SetContextReg(cmdbuf, 0x2aau, reg_value); // IA_MULTI_VGT_PARAM
    return ORBIS_OK;
}

s32 PS4_SYSV_ABI sceGnmSetVsShader(u32* cmdbuf, u32 size, const u32* vs_regs, u32 shader_modifier) {
    LOG_TRACE(Lib_GnmDriver, "called");

    if (!cmdbuf || size <= 0x1c) {
        return -1;
    }

    if (!vs_regs) {
        LOG_ERROR(Lib_GnmDriver, "Null pointer passed as argument");
        return -1;
    }

    if (shader_modifier & 0xfcfffc3f) {
        LOG_ERROR(Lib_GnmDriver, "Invalid modifier mask");
        return -1;
    }

    if (vs_regs[1] != 0) {
        LOG_ERROR(Lib_GnmDriver, "Invalid shader address");
        return -1;
    }

    const u32 var = shader_modifier == 0 ? vs_regs[2] : (vs_regs[2] & 0xfcfffc3f) | shader_modifier;
    cmdbuf = PM4CmdSetData::SetShReg(cmdbuf, 0x48u, vs_regs[0], 0u);   // SPI_SHADER_PGM_LO_VS
    cmdbuf = PM4CmdSetData::SetShReg(cmdbuf, 0x4au, var, vs_regs[3]);  // SPI_SHADER_PGM_RSRC1_VS
    cmdbuf = PM4CmdSetData::SetContextReg(cmdbuf, 0x207u, vs_regs[6]); // PA_CL_VS_OUT_CNTL
    cmdbuf = PM4CmdSetData::SetContextReg(cmdbuf, 0x1b1u, vs_regs[4]); // SPI_VS_OUT_CONFIG
    cmdbuf = PM4CmdSetData::SetContextReg(cmdbuf, 0x1c3u, vs_regs[5]); // SPI_SHADER_POS_FORMAT

    WriteTrailingNop<11>(cmdbuf);
    return ORBIS_OK;
}

int PS4_SYSV_ABI sceGnmSetWaveLimitMultiplier() {
    LOG_ERROR(Lib_GnmDriver, "(STUBBED) called");
    return ORBIS_OK;
}

int PS4_SYSV_ABI sceGnmSetWaveLimitMultipliers() {
    LOG_ERROR(Lib_GnmDriver, "(STUBBED) called");
    return ORBIS_OK;
}

int PS4_SYSV_ABI sceGnmSpmEndSpm() {
    LOG_ERROR(Lib_GnmDriver, "(STUBBED) called");
    return ORBIS_OK;
}

int PS4_SYSV_ABI sceGnmSpmInit() {
    LOG_ERROR(Lib_GnmDriver, "(STUBBED) called");
    return ORBIS_OK;
}

int PS4_SYSV_ABI sceGnmSpmInit2() {
    LOG_ERROR(Lib_GnmDriver, "(STUBBED) called");
    return ORBIS_OK;
}

int PS4_SYSV_ABI sceGnmSpmSetDelay() {
    LOG_ERROR(Lib_GnmDriver, "(STUBBED) called");
    return ORBIS_OK;
}

int PS4_SYSV_ABI sceGnmSpmSetMuxRam() {
    LOG_ERROR(Lib_GnmDriver, "(STUBBED) called");
    return ORBIS_OK;
}

int PS4_SYSV_ABI sceGnmSpmSetMuxRam2() {
    LOG_ERROR(Lib_GnmDriver, "(STUBBED) called");
    return ORBIS_OK;
}

int PS4_SYSV_ABI sceGnmSpmSetSelectCounter() {
    LOG_ERROR(Lib_GnmDriver, "(STUBBED) called");
    return ORBIS_OK;
}

int PS4_SYSV_ABI sceGnmSpmSetSpmSelects() {
    LOG_ERROR(Lib_GnmDriver, "(STUBBED) called");
    return ORBIS_OK;
}

int PS4_SYSV_ABI sceGnmSpmSetSpmSelects2() {
    LOG_ERROR(Lib_GnmDriver, "(STUBBED) called");
    return ORBIS_OK;
}

int PS4_SYSV_ABI sceGnmSpmStartSpm() {
    LOG_ERROR(Lib_GnmDriver, "(STUBBED) called");
    return ORBIS_OK;
}

int PS4_SYSV_ABI sceGnmSqttFini() {
    LOG_ERROR(Lib_GnmDriver, "(STUBBED) called");
    return ORBIS_OK;
}

int PS4_SYSV_ABI sceGnmSqttFinishTrace() {
    LOG_ERROR(Lib_GnmDriver, "(STUBBED) called");
    return ORBIS_OK;
}

int PS4_SYSV_ABI sceGnmSqttGetBcInfo() {
    LOG_ERROR(Lib_GnmDriver, "(STUBBED) called");
    return ORBIS_OK;
}

int PS4_SYSV_ABI sceGnmSqttGetGpuClocks() {
    LOG_ERROR(Lib_GnmDriver, "(STUBBED) called");
    return ORBIS_OK;
}

int PS4_SYSV_ABI sceGnmSqttGetHiWater() {
    LOG_ERROR(Lib_GnmDriver, "(STUBBED) called");
    return ORBIS_OK;
}

int PS4_SYSV_ABI sceGnmSqttGetStatus() {
    LOG_ERROR(Lib_GnmDriver, "(STUBBED) called");
    return ORBIS_OK;
}

int PS4_SYSV_ABI sceGnmSqttGetTraceCounter() {
    LOG_ERROR(Lib_GnmDriver, "(STUBBED) called");
    return ORBIS_OK;
}

int PS4_SYSV_ABI sceGnmSqttGetTraceWptr() {
    LOG_ERROR(Lib_GnmDriver, "(STUBBED) called");
    return ORBIS_OK;
}

int PS4_SYSV_ABI sceGnmSqttGetWrapCounts() {
    LOG_ERROR(Lib_GnmDriver, "(STUBBED) called");
    return ORBIS_OK;
}

int PS4_SYSV_ABI sceGnmSqttGetWrapCounts2() {
    LOG_ERROR(Lib_GnmDriver, "(STUBBED) called");
    return ORBIS_OK;
}

int PS4_SYSV_ABI sceGnmSqttGetWritebackLabels() {
    LOG_ERROR(Lib_GnmDriver, "(STUBBED) called");
    return ORBIS_OK;
}

int PS4_SYSV_ABI sceGnmSqttInit() {
    LOG_ERROR(Lib_GnmDriver, "(STUBBED) called");
    return ORBIS_OK;
}

int PS4_SYSV_ABI sceGnmSqttSelectMode() {
    LOG_ERROR(Lib_GnmDriver, "(STUBBED) called");
    return ORBIS_OK;
}

int PS4_SYSV_ABI sceGnmSqttSelectTarget() {
    LOG_ERROR(Lib_GnmDriver, "(STUBBED) called");
    return ORBIS_OK;
}

int PS4_SYSV_ABI sceGnmSqttSelectTokens() {
    LOG_ERROR(Lib_GnmDriver, "(STUBBED) called");
    return ORBIS_OK;
}

int PS4_SYSV_ABI sceGnmSqttSetCuPerfMask() {
    LOG_ERROR(Lib_GnmDriver, "(STUBBED) called");
    return ORBIS_OK;
}

int PS4_SYSV_ABI sceGnmSqttSetDceEventWrite() {
    LOG_ERROR(Lib_GnmDriver, "(STUBBED) called");
    return ORBIS_OK;
}

int PS4_SYSV_ABI sceGnmSqttSetHiWater() {
    LOG_ERROR(Lib_GnmDriver, "(STUBBED) called");
    return ORBIS_OK;
}

int PS4_SYSV_ABI sceGnmSqttSetTraceBuffer2() {
    LOG_ERROR(Lib_GnmDriver, "(STUBBED) called");
    return ORBIS_OK;
}

int PS4_SYSV_ABI sceGnmSqttSetTraceBuffers() {
    LOG_ERROR(Lib_GnmDriver, "(STUBBED) called");
    return ORBIS_OK;
}

int PS4_SYSV_ABI sceGnmSqttSetUserData() {
    LOG_ERROR(Lib_GnmDriver, "(STUBBED) called");
    return ORBIS_OK;
}

int PS4_SYSV_ABI sceGnmSqttSetUserdataTimer() {
    LOG_ERROR(Lib_GnmDriver, "(STUBBED) called");
    return ORBIS_OK;
}

int PS4_SYSV_ABI sceGnmSqttStartTrace() {
    LOG_ERROR(Lib_GnmDriver, "(STUBBED) called");
    return ORBIS_OK;
}

int PS4_SYSV_ABI sceGnmSqttStopTrace() {
    LOG_ERROR(Lib_GnmDriver, "(STUBBED) called");
    return ORBIS_OK;
}

int PS4_SYSV_ABI sceGnmSqttSwitchTraceBuffer() {
    LOG_ERROR(Lib_GnmDriver, "(STUBBED) called");
    return ORBIS_OK;
}

int PS4_SYSV_ABI sceGnmSqttSwitchTraceBuffer2() {
    LOG_ERROR(Lib_GnmDriver, "(STUBBED) called");
    return ORBIS_OK;
}

int PS4_SYSV_ABI sceGnmSqttWaitForEvent() {
    LOG_ERROR(Lib_GnmDriver, "(STUBBED) called");
    return ORBIS_OK;
}

static inline s32 PatchFlipRequest(u32* cmdbuf, u32 size, u32 vo_handle, u32 buf_idx, u32 flip_mode,
                                   u32 flip_arg, void* unk) {
    // check for `prepareFlip` packet
    cmdbuf += size - 64;
    ASSERT_MSG(cmdbuf[0] == 0xc03e1000, "Can't find `prepareFlip` packet");

    std::array<u32, 7> backup{};
    std::memcpy(backup.data(), cmdbuf, backup.size() * sizeof(decltype(backup)::value_type));

    ASSERT_MSG(((backup[2] & 3) == 0u) || (backup[1] != PM4CmdNop::PayloadType::PrepareFlipLabel),
               "Invalid flip packet");
    ASSERT_MSG(buf_idx != 0xffff'ffffu, "Invalid VO buffer index");

    const s32 flip_result = VideoOut::sceVideoOutSubmitEopFlip(vo_handle, buf_idx, flip_mode,
                                                               flip_arg, nullptr /*unk*/);
    if (flip_result != 0) {
        if (flip_result == 0x80290012) {
            LOG_ERROR(Lib_GnmDriver, "Flip queue is full");
            return 0x80d11081;
        } else {
            LOG_ERROR(Lib_GnmDriver, "Flip request failed");
            return flip_result;
        }
    }

    uintptr_t label_addr{};
    VideoOut::sceVideoOutGetBufferLabelAddress(vo_handle, &label_addr);

    // Write event to lock the VO surface
    auto* write_lock = reinterpret_cast<PM4CmdWriteData*>(cmdbuf);
    write_lock->header = PM4Type3Header{PM4ItOpcode::WriteData, 3};
    write_lock->raw = 0x500u;
    const auto addr = (label_addr + buf_idx * sizeof(label_addr)) & ~0x3ull;
    write_lock->Address<uintptr_t>(addr);
    write_lock->data[0] = 1;

    auto* nop = reinterpret_cast<PM4CmdNop*>(cmdbuf + 5);

    if (backup[1] == PM4CmdNop::PayloadType::PrepareFlip) {
        nop->header = PM4Type3Header{PM4ItOpcode::Nop, 0x39};
        nop->data_block[0] = PM4CmdNop::PayloadType::PatchedFlip;
    } else {
        if (backup[1] == PM4CmdNop::PayloadType::PrepareFlipLabel) {
            nop->header = PM4Type3Header{PM4ItOpcode::Nop, 0x34};
            nop->data_block[0] = PM4CmdNop::PayloadType::PatchedFlip;

            // Write event to update label
            auto* write_label = reinterpret_cast<PM4CmdWriteData*>(cmdbuf + 0x3b);
            write_label->header = PM4Type3Header{PM4ItOpcode::WriteData, 3};
            write_label->raw = 0x500u;
            write_label->dst_addr_lo = backup[2] & 0xffff'fffcu;
            write_label->dst_addr_hi = backup[3];
            write_label->data[0] = backup[4];
        }
        if (backup[1] == PM4CmdNop::PayloadType::PrepareFlipInterruptLabel) {
            nop->header = PM4Type3Header{PM4ItOpcode::Nop, 0x33};
            nop->data_block[0] = PM4CmdNop::PayloadType::PatchedFlip;

            auto* write_eop = reinterpret_cast<PM4CmdEventWriteEop*>(cmdbuf + 0x3a);
            write_eop->header = PM4Type3Header{PM4ItOpcode::EventWriteEop, 4};
            write_eop->event_control = (backup[5] & 0x3f) + 0x500u + (backup[6] & 0x3f) * 0x1000;
            write_eop->address_lo = backup[2] & 0xffff'fffcu;
            write_eop->data_control = (backup[3] & 0xffffu) | 0x2200'0000u;
            write_eop->data_lo = backup[4];
            write_eop->data_hi = 0u;
        }
        if (backup[1] == PM4CmdNop::PayloadType::PrepareFlipInterrupt) {
            nop->header = PM4Type3Header{PM4ItOpcode::Nop, 0x33};
            nop->data_block[0] = PM4CmdNop::PayloadType::PatchedFlip;

            auto* write_eop = reinterpret_cast<PM4CmdEventWriteEop*>(cmdbuf + 0x3a);
            write_eop->header = PM4Type3Header{PM4ItOpcode::EventWriteEop, 4};
            write_eop->event_control = (backup[5] & 0x3f) + 0x500u + (backup[6] & 0x3f) * 0x1000;
            write_eop->address_lo = 0u;
            write_eop->data_control = 0x100'0000u;
            write_eop->data_lo = 0u;
            write_eop->data_hi = 0u;
        }
    }

    return ORBIS_OK;
}

s32 PS4_SYSV_ABI sceGnmSubmitAndFlipCommandBuffers(u32 count, u32* dcb_gpu_addrs[],
                                                   u32* dcb_sizes_in_bytes, u32* ccb_gpu_addrs[],
                                                   u32* ccb_sizes_in_bytes, u32 vo_handle,
                                                   u32 buf_idx, u32 flip_mode, u32 flip_arg) {
    LOG_DEBUG(Lib_GnmDriver, "called [buf = {}]", buf_idx);

    auto* cmdbuf = dcb_gpu_addrs[count - 1];
    const auto size_dw = dcb_sizes_in_bytes[count - 1] / 4;

    const s32 patch_result =
        PatchFlipRequest(cmdbuf, size_dw, vo_handle, buf_idx, flip_mode, flip_arg, nullptr /*unk*/);
    if (patch_result != ORBIS_OK) {
        return patch_result;
    }

    return sceGnmSubmitCommandBuffers(count, const_cast<const u32**>(dcb_gpu_addrs),
                                      dcb_sizes_in_bytes, const_cast<const u32**>(ccb_gpu_addrs),
                                      ccb_sizes_in_bytes);
}

int PS4_SYSV_ABI sceGnmSubmitAndFlipCommandBuffersForWorkload() {
    LOG_ERROR(Lib_GnmDriver, "(STUBBED) called");
    return ORBIS_OK;
}

s32 PS4_SYSV_ABI sceGnmSubmitCommandBuffers(u32 count, const u32* dcb_gpu_addrs[],
                                            u32* dcb_sizes_in_bytes, const u32* ccb_gpu_addrs[],
                                            u32* ccb_sizes_in_bytes) {
    LOG_DEBUG(Lib_GnmDriver, "called");

    if (!dcb_gpu_addrs || !dcb_sizes_in_bytes) {
        LOG_ERROR(Lib_GnmDriver, "dcbGpuAddrs and dcbSizesInBytes must not be NULL");
        return 0x80d11000;
    }

    for (u32 i = 0; i < count; i++) {
        if (dcb_sizes_in_bytes[i] == 0) {
            LOG_ERROR(Lib_GnmDriver, "Submitting a null DCB {}", i);
            return 0x80d11000;
        }
        if (dcb_sizes_in_bytes[i] > 0x3ffffc) {
            LOG_ERROR(Lib_GnmDriver, "dcbSizesInBytes[{}] ({}) is limited to (2*20)-1 DWORDS", i,
                      dcb_sizes_in_bytes[i]);
            return 0x80d11000;
        }
        if (ccb_sizes_in_bytes && ccb_sizes_in_bytes[i] > 0x3ffffc) {
            LOG_ERROR(Lib_GnmDriver, "ccbSizesInBytes[{}] ({}) is limited to (2*20)-1 DWORDS", i,
                      ccb_sizes_in_bytes[i]);
            return 0x80d11000;
        }
    }

    WaitGpuIdle();

    if (DebugState.ShouldPauseInSubmit()) {
        DebugState.PauseGuestThreads();
    }

    if (send_init_packet) {
        if (sdk_version <= 0x1ffffffu) {
            liverpool->SubmitGfx(InitSequence, {});
        } else if (sdk_version <= 0x3ffffffu) {
            liverpool->SubmitGfx(InitSequence200, {});
        } else {
            liverpool->SubmitGfx(InitSequence350, {});
        }
        send_init_packet = false;
    }

    for (auto cbpair = 0u; cbpair < count; ++cbpair) {
        const auto* ccb = ccb_gpu_addrs ? ccb_gpu_addrs[cbpair] : nullptr;
        const auto ccb_size_in_bytes = ccb_sizes_in_bytes ? ccb_sizes_in_bytes[cbpair] : 0;

        const auto dcb_size_dw = dcb_sizes_in_bytes[cbpair] >> 2;
        const auto ccb_size_dw = ccb_size_in_bytes >> 2;

        const auto& dcb_span = std::span{dcb_gpu_addrs[cbpair], dcb_size_dw};
        const auto& ccb_span = std::span{ccb, ccb_size_dw};

        if (DebugState.DumpingCurrentFrame()) {
            static auto last_frame_num = -1LL;
            static u32 seq_num{};
            if (last_frame_num == frames_submitted && cbpair == 0) {
                ++seq_num;
            } else {
                last_frame_num = frames_submitted;
                seq_num = 0u;
            }

            using DebugStateType::QueueType;

            DebugState.PushQueueDump({
                .type = QueueType::dcb,
                .submit_num = seq_num,
                .num2 = cbpair,
                .data = {dcb_span.begin(), dcb_span.end()},
                .base_addr = reinterpret_cast<uintptr_t>(dcb_gpu_addrs[cbpair]),
            });
            DebugState.PushQueueDump({
                .type = QueueType::ccb,
                .submit_num = seq_num,
                .num2 = cbpair,
                .data = {ccb_span.begin(), ccb_span.end()},
                .base_addr = reinterpret_cast<uintptr_t>(ccb),
            });
        }
        liverpool->SubmitGfx(dcb_span, ccb_span);
    }

    return ORBIS_OK;
}

int PS4_SYSV_ABI sceGnmSubmitCommandBuffersForWorkload() {
    LOG_ERROR(Lib_GnmDriver, "(STUBBED) called");
    return ORBIS_OK;
}

int PS4_SYSV_ABI sceGnmSubmitDone() {
    LOG_DEBUG(Lib_GnmDriver, "called");
    WaitGpuIdle();
    if (!liverpool->IsGpuIdle()) {
        submission_lock = true;
    }
    liverpool->SubmitDone();
    send_init_packet = true;
    ++frames_submitted;
    DebugState.IncGnmFrameNum();
    return ORBIS_OK;
}

int PS4_SYSV_ABI sceGnmUnmapComputeQueue() {
    LOG_ERROR(Lib_GnmDriver, "(STUBBED) called");
    return ORBIS_OK;
}

int PS4_SYSV_ABI sceGnmUnregisterAllResourcesForOwner() {
    LOG_ERROR(Lib_GnmDriver, "(STUBBED) called");
    return ORBIS_OK;
}

int PS4_SYSV_ABI sceGnmUnregisterOwnerAndResources() {
    LOG_ERROR(Lib_GnmDriver, "(STUBBED) called");
    return ORBIS_OK;
}

int PS4_SYSV_ABI sceGnmUnregisterResource() {
    LOG_ERROR(Lib_GnmDriver, "(STUBBED) called");
    return ORBIS_OK;
}

s32 PS4_SYSV_ABI sceGnmUpdateGsShader(u32* cmdbuf, u32 size, const u32* gs_regs) {
    LOG_TRACE(Lib_GnmDriver, "called");

    if (!cmdbuf || size < 0x1d) {
        return -1;
    }

    if (!gs_regs) {
        LOG_ERROR(Lib_GnmDriver, "Null pointer passed as argument");
        return -1;
    }

    if (gs_regs[1] != 0) {
        LOG_ERROR(Lib_GnmDriver, "Invalid shader address");
        return -1;
    }

    cmdbuf = PM4CmdSetData::SetShReg(cmdbuf, 0x88u, gs_regs[0], 0u); // SPI_SHADER_PGM_LO_GS
    cmdbuf = PM4CmdSetData::SetShReg(cmdbuf, 0x8au, gs_regs[2],
                                     gs_regs[3]); // SPI_SHADER_PGM_RSRC1_GS/SPI_SHADER_PGM_RSRC2_GS
    cmdbuf = WritePacket<PM4ItOpcode::Nop>(cmdbuf, PM4ShaderType::ShaderGraphics, 0xc01e02e5u,
                                           gs_regs[4]);
    cmdbuf = WritePacket<PM4ItOpcode::Nop>(cmdbuf, PM4ShaderType::ShaderGraphics, 0xc01e029bu,
                                           gs_regs[5]);
    cmdbuf = WritePacket<PM4ItOpcode::Nop>(cmdbuf, PM4ShaderType::ShaderGraphics, 0xc01e02e4u,
                                           gs_regs[6]);

    WriteTrailingNop<11>(cmdbuf);
    return ORBIS_OK;
}

int PS4_SYSV_ABI sceGnmUpdateHsShader() {
    LOG_ERROR(Lib_GnmDriver, "(STUBBED) called");
    return ORBIS_OK;
}

s32 PS4_SYSV_ABI sceGnmUpdatePsShader(u32* cmdbuf, u32 size, const u32* ps_regs) {
    LOG_TRACE(Lib_GnmDriver, "called");

    if (!cmdbuf || size <= 0x27) {
        return -1;
    }
    if (!ps_regs) {
        cmdbuf = PM4CmdSetData::SetShReg(cmdbuf, 8u, 0u,
                                         0u); // SPI_SHADER_PGM_LO_PS/SPI_SHADER_PGM_HI_PS
        cmdbuf = WritePacket<PM4ItOpcode::Nop>(cmdbuf, PM4ShaderType::ShaderGraphics, 0xc01e0203u,
                                               0u); // DB_SHADER_CONTROL update
        WriteTrailingNop<0x20>(cmdbuf);
    } else {
        if (ps_regs[1] != 0) {
            LOG_ERROR(Lib_GnmDriver, "Invalid shader address.");
            return -1;
        }

        cmdbuf = PM4CmdSetData::SetShReg(cmdbuf, 8u, ps_regs[0],
                                         0u); // SPI_SHADER_PGM_LO_PS/SPI_SHADER_PGM_HI_PS
        cmdbuf =
            PM4CmdSetData::SetShReg(cmdbuf, 10u, ps_regs[2],
                                    ps_regs[3]); // SPI_SHADER_PGM_RSRC1_PS/SPI_SHADER_PGM_RSRC2_PS
        cmdbuf = WritePacket<PM4ItOpcode::Nop>(
            cmdbuf, PM4ShaderType::ShaderGraphics, 0xc01e01c4u, ps_regs[4],
            ps_regs[5]); // SPI_SHADER_Z_FORMAT/SPI_SHADER_COL_FORMAT update
        cmdbuf = WritePacket<PM4ItOpcode::Nop>(
            cmdbuf, PM4ShaderType::ShaderGraphics, 0xc01e01b3u, ps_regs[6],
            ps_regs[7]); // SPI_PS_INPUT_ENA/SPI_PS_INPUT_ADDR update
        cmdbuf = WritePacket<PM4ItOpcode::Nop>(cmdbuf, PM4ShaderType::ShaderGraphics, 0xc01e01b6u,
                                               ps_regs[8]); // SPI_PS_IN_CONTROL update
        cmdbuf = WritePacket<PM4ItOpcode::Nop>(cmdbuf, PM4ShaderType::ShaderGraphics, 0xc01e01b8u,
                                               ps_regs[9]); // SPI_BARYC_CNTL update
        cmdbuf = WritePacket<PM4ItOpcode::Nop>(cmdbuf, PM4ShaderType::ShaderGraphics, 0xc01e0203u,
                                               ps_regs[10]); // DB_SHADER_CONTROL update
        cmdbuf = WritePacket<PM4ItOpcode::Nop>(cmdbuf, PM4ShaderType::ShaderGraphics, 0xc01e008fu,
                                               ps_regs[11]); // CB_SHADER_MASK update

        WriteTrailingNop<11>(cmdbuf);
    }
    return ORBIS_OK;
}

s32 PS4_SYSV_ABI sceGnmUpdatePsShader350(u32* cmdbuf, u32 size, const u32* ps_regs) {
    LOG_TRACE(Lib_GnmDriver, "called");

    if (!cmdbuf || size <= 0x27) {
        return -1;
    }
    if (!ps_regs) {
        cmdbuf = PM4CmdSetData::SetShReg(cmdbuf, 8u, 0u,
                                         0u); // SPI_SHADER_PGM_LO_PS/SPI_SHADER_PGM_HI_PS
        cmdbuf = WritePacket<PM4ItOpcode::Nop>(cmdbuf, PM4ShaderType::ShaderGraphics, 0xc01e0203u,
                                               0u);                 // DB_SHADER_CONTROL update
        cmdbuf = PM4CmdSetData::SetContextReg(cmdbuf, 0x8fu, 0xfu); // CB_SHADER_MASK

        WriteTrailingNop<0x1d>(cmdbuf);
    } else {
        if (ps_regs[1] != 0) {
            LOG_ERROR(Lib_GnmDriver, "Invalid shader address.");
            return -1;
        }

        cmdbuf = PM4CmdSetData::SetShReg(cmdbuf, 8u, ps_regs[0],
                                         0u); // SPI_SHADER_PGM_LO_PS/SPI_SHADER_PGM_HI_PS
        cmdbuf =
            PM4CmdSetData::SetShReg(cmdbuf, 10u, ps_regs[2],
                                    ps_regs[3]); // SPI_SHADER_PGM_RSRC1_PS/SPI_SHADER_PGM_RSRC2_PS
        cmdbuf = WritePacket<PM4ItOpcode::Nop>(
            cmdbuf, PM4ShaderType::ShaderGraphics, 0xc01e01c4u, ps_regs[4],
            ps_regs[5]); // SPI_SHADER_Z_FORMAT/SPI_SHADER_COL_FORMAT update
        cmdbuf = WritePacket<PM4ItOpcode::Nop>(
            cmdbuf, PM4ShaderType::ShaderGraphics, 0xc01e01b3u, ps_regs[6],
            ps_regs[7]); // SPI_PS_INPUT_ENA/SPI_PS_INPUT_ADDR update
        cmdbuf = WritePacket<PM4ItOpcode::Nop>(cmdbuf, PM4ShaderType::ShaderGraphics, 0xc01e01b6u,
                                               ps_regs[8]); // SPI_PS_IN_CONTROL update
        cmdbuf = WritePacket<PM4ItOpcode::Nop>(cmdbuf, PM4ShaderType::ShaderGraphics, 0xc01e01b8u,
                                               ps_regs[9]); // SPI_BARYC_CNTL update
        cmdbuf = WritePacket<PM4ItOpcode::Nop>(cmdbuf, PM4ShaderType::ShaderGraphics, 0xc01e0203u,
                                               ps_regs[10]); // DB_SHADER_CONTROL update
        cmdbuf = WritePacket<PM4ItOpcode::Nop>(cmdbuf, PM4ShaderType::ShaderGraphics, 0xc01e008fu,
                                               ps_regs[11]); // CB_SHADER_MASK update

        WriteTrailingNop<11>(cmdbuf);
    }
    return ORBIS_OK;
}

s32 PS4_SYSV_ABI sceGnmUpdateVsShader(u32* cmdbuf, u32 size, const u32* vs_regs,
                                      u32 shader_modifier) {
    LOG_TRACE(Lib_GnmDriver, "called");

    if (!cmdbuf || size <= 0x1c) {
        return -1;
    }

    if (!vs_regs) {
        LOG_ERROR(Lib_GnmDriver, "Null pointer passed as argument");
        return -1;
    }

    if (shader_modifier & 0xfcfffc3f) {
        LOG_ERROR(Lib_GnmDriver, "Invalid modifier mask");
        return -1;
    }

    if (vs_regs[1] != 0) {
        LOG_ERROR(Lib_GnmDriver, "Invalid shader address");
        return -1;
    }

    const u32 var =
        shader_modifier == 0 ? vs_regs[2] : ((vs_regs[2] & 0xfcfffc3f) | shader_modifier);
    cmdbuf = PM4CmdSetData::SetShReg(cmdbuf, 0x48u, vs_regs[0], 0u);  // SPI_SHADER_PGM_LO_VS
    cmdbuf = PM4CmdSetData::SetShReg(cmdbuf, 0x4au, var, vs_regs[3]); // SPI_SHADER_PGM_RSRC1_VS
    cmdbuf = WritePacket<PM4ItOpcode::Nop>(cmdbuf, PM4ShaderType::ShaderGraphics, 0xc01e0207u,
                                           vs_regs[6]); // PA_CL_VS_OUT_CNTL update
    cmdbuf = WritePacket<PM4ItOpcode::Nop>(cmdbuf, PM4ShaderType::ShaderGraphics, 0xc01e01b1u,
                                           vs_regs[4]); // PA_CL_VS_OUT_CNTL update
    cmdbuf = WritePacket<PM4ItOpcode::Nop>(cmdbuf, PM4ShaderType::ShaderGraphics, 0xc01e01c3u,
                                           vs_regs[5]); // PA_CL_VS_OUT_CNTL update

    WriteTrailingNop<11>(cmdbuf);
    return ORBIS_OK;
}

s32 PS4_SYSV_ABI sceGnmValidateCommandBuffers() {
    LOG_TRACE(Lib_GnmDriver, "called");
    return ORBIS_GNM_ERROR_VALIDATION_NOT_ENABLED; // not available in retail FW;
}

int PS4_SYSV_ABI sceGnmValidateDisableDiagnostics() {
    LOG_ERROR(Lib_GnmDriver, "(STUBBED) called");
    return ORBIS_OK;
}

int PS4_SYSV_ABI sceGnmValidateDisableDiagnostics2() {
    LOG_ERROR(Lib_GnmDriver, "(STUBBED) called");
    return ORBIS_OK;
}

int PS4_SYSV_ABI sceGnmValidateDispatchCommandBuffers() {
    LOG_ERROR(Lib_GnmDriver, "(STUBBED) called");
    return ORBIS_OK;
}

int PS4_SYSV_ABI sceGnmValidateDrawCommandBuffers() {
    LOG_ERROR(Lib_GnmDriver, "(STUBBED) called");
    return ORBIS_OK;
}

int PS4_SYSV_ABI sceGnmValidateGetDiagnosticInfo() {
    LOG_ERROR(Lib_GnmDriver, "(STUBBED) called");
    return ORBIS_OK;
}

int PS4_SYSV_ABI sceGnmValidateGetDiagnostics() {
    LOG_ERROR(Lib_GnmDriver, "(STUBBED) called");
    return ORBIS_OK;
}

int PS4_SYSV_ABI sceGnmValidateGetVersion() {
    LOG_ERROR(Lib_GnmDriver, "(STUBBED) called");
    return ORBIS_OK;
}

int PS4_SYSV_ABI sceGnmValidateOnSubmitEnabled() {
    LOG_ERROR(Lib_GnmDriver, "(STUBBED) called");
    return ORBIS_OK;
}

int PS4_SYSV_ABI sceGnmValidateResetState() {
    LOG_ERROR(Lib_GnmDriver, "(STUBBED) called");
    return ORBIS_OK;
}

int PS4_SYSV_ABI sceGnmValidationRegisterMemoryCheckCallback() {
    LOG_ERROR(Lib_GnmDriver, "(STUBBED) called");
    return ORBIS_OK;
}

int PS4_SYSV_ABI sceRazorCaptureCommandBuffersOnlyImmediate() {
    LOG_ERROR(Lib_GnmDriver, "(STUBBED) called");
    return ORBIS_OK;
}

int PS4_SYSV_ABI sceRazorCaptureCommandBuffersOnlySinceLastFlip() {
    LOG_ERROR(Lib_GnmDriver, "(STUBBED) called");
    return ORBIS_OK;
}

int PS4_SYSV_ABI sceRazorCaptureImmediate() {
    LOG_ERROR(Lib_GnmDriver, "(STUBBED) called");
    return ORBIS_OK;
}

int PS4_SYSV_ABI sceRazorCaptureSinceLastFlip() {
    LOG_ERROR(Lib_GnmDriver, "(STUBBED) called");
    return ORBIS_OK;
}

int PS4_SYSV_ABI sceRazorIsLoaded() {
    LOG_ERROR(Lib_GnmDriver, "(STUBBED) called");
    return ORBIS_OK;
}

int PS4_SYSV_ABI Func_063D065A2D6359C3() {
    LOG_ERROR(Lib_GnmDriver, "(STUBBED) called");
    return ORBIS_OK;
}

int PS4_SYSV_ABI Func_0CABACAFB258429D() {
    LOG_ERROR(Lib_GnmDriver, "(STUBBED) called");
    return ORBIS_OK;
}

int PS4_SYSV_ABI Func_150CF336FC2E99A3() {
    LOG_ERROR(Lib_GnmDriver, "(STUBBED) called");
    return ORBIS_OK;
}

int PS4_SYSV_ABI Func_17CA687F9EE52D49() {
    LOG_ERROR(Lib_GnmDriver, "(STUBBED) called");
    return ORBIS_OK;
}

int PS4_SYSV_ABI Func_1870B89F759C6B45() {
    LOG_ERROR(Lib_GnmDriver, "(STUBBED) called");
    return ORBIS_OK;
}

int PS4_SYSV_ABI Func_26F9029EF68A955E() {
    LOG_ERROR(Lib_GnmDriver, "(STUBBED) called");
    return ORBIS_OK;
}

int PS4_SYSV_ABI Func_301E3DBBAB092DB0() {
    LOG_ERROR(Lib_GnmDriver, "(STUBBED) called");
    return ORBIS_OK;
}

int PS4_SYSV_ABI Func_30BAFE172AF17FEF() {
    LOG_ERROR(Lib_GnmDriver, "(STUBBED) called");
    return ORBIS_OK;
}

int PS4_SYSV_ABI Func_3E6A3E8203D95317() {
    LOG_ERROR(Lib_GnmDriver, "(STUBBED) called");
    return ORBIS_OK;
}

int PS4_SYSV_ABI Func_40FEEF0C6534C434() {
    LOG_ERROR(Lib_GnmDriver, "(STUBBED) called");
    return ORBIS_OK;
}

int PS4_SYSV_ABI Func_416B9079DE4CBACE() {
    LOG_ERROR(Lib_GnmDriver, "(STUBBED) called");
    return ORBIS_OK;
}

int PS4_SYSV_ABI Func_4774D83BB4DDBF9A() {
    LOG_ERROR(Lib_GnmDriver, "(STUBBED) called");
    return ORBIS_OK;
}

int PS4_SYSV_ABI Func_50678F1CCEEB9A00() {
    LOG_ERROR(Lib_GnmDriver, "(STUBBED) called");
    return ORBIS_OK;
}

int PS4_SYSV_ABI Func_54A2EC5FA4C62413() {
    LOG_ERROR(Lib_GnmDriver, "(STUBBED) called");
    return ORBIS_OK;
}

int PS4_SYSV_ABI Func_5A9C52C83138AE6B() {
    LOG_ERROR(Lib_GnmDriver, "(STUBBED) called");
    return ORBIS_OK;
}

int PS4_SYSV_ABI Func_5D22193A31EA1142() {
    LOG_ERROR(Lib_GnmDriver, "(STUBBED) called");
    return ORBIS_OK;
}

int PS4_SYSV_ABI Func_725A36DEBB60948D() {
    LOG_ERROR(Lib_GnmDriver, "(STUBBED) called");
    return ORBIS_OK;
}

int PS4_SYSV_ABI Func_8021A502FA61B9BB() {
    LOG_ERROR(Lib_GnmDriver, "(STUBBED) called");
    return ORBIS_OK;
}

int PS4_SYSV_ABI Func_9D002FE0FA40F0E6() {
    LOG_ERROR(Lib_GnmDriver, "(STUBBED) called");
    return ORBIS_OK;
}

int PS4_SYSV_ABI Func_9D297F36A7028B71() {
    LOG_ERROR(Lib_GnmDriver, "(STUBBED) called");
    return ORBIS_OK;
}

int PS4_SYSV_ABI Func_A2D7EC7A7BCF79B3() {
    LOG_ERROR(Lib_GnmDriver, "(STUBBED) called");
    return ORBIS_OK;
}

int PS4_SYSV_ABI Func_AA12A3CB8990854A() {
    LOG_ERROR(Lib_GnmDriver, "(STUBBED) called");
    return ORBIS_OK;
}

int PS4_SYSV_ABI Func_ADC8DDC005020BC6() {
    LOG_ERROR(Lib_GnmDriver, "(STUBBED) called");
    return ORBIS_OK;
}

int PS4_SYSV_ABI Func_B0A8688B679CB42D() {
    LOG_ERROR(Lib_GnmDriver, "(STUBBED) called");
    return ORBIS_OK;
}

int PS4_SYSV_ABI Func_B489020B5157A5FF() {
    LOG_ERROR(Lib_GnmDriver, "(STUBBED) called");
    return ORBIS_OK;
}

int PS4_SYSV_ABI Func_BADE7B4C199140DD() {
    LOG_ERROR(Lib_GnmDriver, "(STUBBED) called");
    return ORBIS_OK;
}

int PS4_SYSV_ABI Func_D1511B9DCFFB3DD9() {
    LOG_ERROR(Lib_GnmDriver, "(STUBBED) called");
    return ORBIS_OK;
}

int PS4_SYSV_ABI Func_D53446649B02E58E() {
    LOG_ERROR(Lib_GnmDriver, "(STUBBED) called");
    return ORBIS_OK;
}

int PS4_SYSV_ABI Func_D8B6E8E28E1EF0A3() {
    LOG_ERROR(Lib_GnmDriver, "(STUBBED) called");
    return ORBIS_OK;
}

int PS4_SYSV_ABI Func_D93D733A19DD7454() {
    LOG_ERROR(Lib_GnmDriver, "(STUBBED) called");
    return ORBIS_OK;
}

int PS4_SYSV_ABI Func_DE995443BC2A8317() {
    LOG_ERROR(Lib_GnmDriver, "(STUBBED) called");
    return ORBIS_OK;
}

int PS4_SYSV_ABI Func_DF6E9528150C23FF() {
    LOG_ERROR(Lib_GnmDriver, "(STUBBED) called");
    return ORBIS_OK;
}

int PS4_SYSV_ABI Func_ECB4C6BA41FE3350() {
    LOG_ERROR(Lib_GnmDriver, "(STUBBED) called");
    return ORBIS_OK;
}

int PS4_SYSV_ABI sceGnmDebugModuleReset() {
    LOG_ERROR(Lib_GnmDriver, "(STUBBED) called");
    return ORBIS_OK;
}

int PS4_SYSV_ABI sceGnmDebugReset() {
    LOG_ERROR(Lib_GnmDriver, "(STUBBED) called");
    return ORBIS_OK;
}

int PS4_SYSV_ABI Func_C4C328B7CF3B4171() {
    LOG_ERROR(Lib_GnmDriver, "(STUBBED) called");
    return ORBIS_OK;
}

int PS4_SYSV_ABI sceGnmDrawInitToDefaultContextStateInternalCommand() {
    LOG_ERROR(Lib_GnmDriver, "(STUBBED) called");
    return ORBIS_OK;
}

int PS4_SYSV_ABI sceGnmDrawInitToDefaultContextStateInternalSize() {
    LOG_ERROR(Lib_GnmDriver, "(STUBBED) called");
    return ORBIS_OK;
}

int PS4_SYSV_ABI sceGnmFindResources() {
    LOG_ERROR(Lib_GnmDriver, "(STUBBED) called");
    return ORBIS_OK;
}

int PS4_SYSV_ABI sceGnmGetResourceRegistrationBuffers() {
    LOG_ERROR(Lib_GnmDriver, "(STUBBED) called");
    return ORBIS_OK;
}

int PS4_SYSV_ABI sceGnmRegisterOwnerForSystem() {
    LOG_ERROR(Lib_GnmDriver, "(STUBBED) called");
    return ORBIS_OK;
}

int PS4_SYSV_ABI Func_1C43886B16EE5530() {
    LOG_ERROR(Lib_GnmDriver, "(STUBBED) called");
    return ORBIS_OK;
}

int PS4_SYSV_ABI Func_81037019ECCD0E01() {
    LOG_ERROR(Lib_GnmDriver, "(STUBBED) called");
    return ORBIS_OK;
}

int PS4_SYSV_ABI Func_BFB41C057478F0BF() {
    LOG_ERROR(Lib_GnmDriver, "(STUBBED) called");
    return ORBIS_OK;
}

int PS4_SYSV_ABI Func_E51D44DB8151238C() {
    LOG_ERROR(Lib_GnmDriver, "(STUBBED) called");
    return ORBIS_OK;
}

int PS4_SYSV_ABI Func_F916890425496553() {
    LOG_ERROR(Lib_GnmDriver, "(STUBBED) called");
    return ORBIS_OK;
}

void RegisterlibSceGnmDriver(Core::Loader::SymbolsResolver* sym) {
    LOG_INFO(Lib_GnmDriver, "Initializing renderer");
    liverpool = std::make_unique<AmdGpu::Liverpool>();
    renderer = std::make_unique<Vulkan::RendererVulkan>(*g_window, liverpool.get());

    const int result = sceKernelGetCompiledSdkVersion(&sdk_version);
    if (result != ORBIS_OK) {
        sdk_version = 0;
    }

    if (Config::copyGPUCmdBuffers()) {
        liverpool->reserveCopyBufferSpace();
    }

    Platform::IrqC::Instance()->Register(Platform::InterruptId::GpuIdle, ResetSubmissionLock,
                                         nullptr);

    LIB_FUNCTION("b0xyllnVY-I", "libSceGnmDriver", 1, "libSceGnmDriver", 1, 1, sceGnmAddEqEvent);
    LIB_FUNCTION("b08AgtPlHPg", "libSceGnmDriver", 1, "libSceGnmDriver", 1, 1,
                 sceGnmAreSubmitsAllowed);
    LIB_FUNCTION("ihxrbsoSKWc", "libSceGnmDriver", 1, "libSceGnmDriver", 1, 1, sceGnmBeginWorkload);
    LIB_FUNCTION("ffrNQOshows", "libSceGnmDriver", 1, "libSceGnmDriver", 1, 1,
                 sceGnmComputeWaitOnAddress);
    LIB_FUNCTION("EJapNl2+pgU", "libSceGnmDriver", 1, "libSceGnmDriver", 1, 1,
                 sceGnmComputeWaitSemaphore);
    LIB_FUNCTION("5udAm+6boVg", "libSceGnmDriver", 1, "libSceGnmDriver", 1, 1,
                 sceGnmCreateWorkloadStream);
    LIB_FUNCTION("jwCEzr7uEP4", "libSceGnmDriver", 1, "libSceGnmDriver", 1, 1,
                 sceGnmDebuggerGetAddressWatch);
    LIB_FUNCTION("PNf0G7gvFHQ", "libSceGnmDriver", 1, "libSceGnmDriver", 1, 1,
                 sceGnmDebuggerHaltWavefront);
    LIB_FUNCTION("nO-tMnaxJiE", "libSceGnmDriver", 1, "libSceGnmDriver", 1, 1,
                 sceGnmDebuggerReadGds);
    LIB_FUNCTION("t0HIQWnvK9E", "libSceGnmDriver", 1, "libSceGnmDriver", 1, 1,
                 sceGnmDebuggerReadSqIndirectRegister);
    LIB_FUNCTION("HsLtF4jKe48", "libSceGnmDriver", 1, "libSceGnmDriver", 1, 1,
                 sceGnmDebuggerResumeWavefront);
    LIB_FUNCTION("JRKSSV0YzwA", "libSceGnmDriver", 1, "libSceGnmDriver", 1, 1,
                 sceGnmDebuggerResumeWavefrontCreation);
    LIB_FUNCTION("jpTMyYB8UBI", "libSceGnmDriver", 1, "libSceGnmDriver", 1, 1,
                 sceGnmDebuggerSetAddressWatch);
    LIB_FUNCTION("MJG69Q7ti+s", "libSceGnmDriver", 1, "libSceGnmDriver", 1, 1,
                 sceGnmDebuggerWriteGds);
    LIB_FUNCTION("PaFw9w6f808", "libSceGnmDriver", 1, "libSceGnmDriver", 1, 1,
                 sceGnmDebuggerWriteSqIndirectRegister);
    LIB_FUNCTION("qpGITzPE+Zc", "libSceGnmDriver", 1, "libSceGnmDriver", 1, 1,
                 sceGnmDebugHardwareStatus);
    LIB_FUNCTION("PVT+fuoS9gU", "libSceGnmDriver", 1, "libSceGnmDriver", 1, 1, sceGnmDeleteEqEvent);
    LIB_FUNCTION("UtObDRQiGbs", "libSceGnmDriver", 1, "libSceGnmDriver", 1, 1,
                 sceGnmDestroyWorkloadStream);
    LIB_FUNCTION("bX5IbRvECXk", "libSceGnmDriver", 1, "libSceGnmDriver", 1, 1, sceGnmDingDong);
    LIB_FUNCTION("byXlqupd8cE", "libSceGnmDriver", 1, "libSceGnmDriver", 1, 1,
                 sceGnmDingDongForWorkload);
    LIB_FUNCTION("HHo1BAljZO8", "libSceGnmDriver", 1, "libSceGnmDriver", 1, 1,
                 sceGnmDisableMipStatsReport);
    LIB_FUNCTION("0BzLGljcwBo", "libSceGnmDriver", 1, "libSceGnmDriver", 1, 1,
                 sceGnmDispatchDirect);
    LIB_FUNCTION("Z43vKp5k7r0", "libSceGnmDriver", 1, "libSceGnmDriver", 1, 1,
                 sceGnmDispatchIndirect);
    LIB_FUNCTION("wED4ZXCFJT0", "libSceGnmDriver", 1, "libSceGnmDriver", 1, 1,
                 sceGnmDispatchIndirectOnMec);
    LIB_FUNCTION("nF6bFRUBRAU", "libSceGnmDriver", 1, "libSceGnmDriver", 1, 1,
                 sceGnmDispatchInitDefaultHardwareState);
    LIB_FUNCTION("HlTPoZ-oY7Y", "libSceGnmDriver", 1, "libSceGnmDriver", 1, 1, sceGnmDrawIndex);
    LIB_FUNCTION("GGsn7jMTxw4", "libSceGnmDriver", 1, "libSceGnmDriver", 1, 1, sceGnmDrawIndexAuto);
    LIB_FUNCTION("ED9-Fjr8Ta4", "libSceGnmDriver", 1, "libSceGnmDriver", 1, 1,
                 sceGnmDrawIndexIndirect);
    LIB_FUNCTION("thbPcG7E7qk", "libSceGnmDriver", 1, "libSceGnmDriver", 1, 1,
                 sceGnmDrawIndexIndirectCountMulti);
    LIB_FUNCTION("5q95ravnueg", "libSceGnmDriver", 1, "libSceGnmDriver", 1, 1,
                 sceGnmDrawIndexIndirectMulti);
    LIB_FUNCTION("jHdPvIzlpKc", "libSceGnmDriver", 1, "libSceGnmDriver", 1, 1,
                 sceGnmDrawIndexMultiInstanced);
    LIB_FUNCTION("oYM+YzfCm2Y", "libSceGnmDriver", 1, "libSceGnmDriver", 1, 1,
                 sceGnmDrawIndexOffset);
    LIB_FUNCTION("4v+otIIdjqg", "libSceGnmDriver", 1, "libSceGnmDriver", 1, 1, sceGnmDrawIndirect);
    LIB_FUNCTION("cUCo8OvArrw", "libSceGnmDriver", 1, "libSceGnmDriver", 1, 1,
                 sceGnmDrawIndirectCountMulti);
    LIB_FUNCTION("f5QQLp9rzGk", "libSceGnmDriver", 1, "libSceGnmDriver", 1, 1,
                 sceGnmDrawIndirectMulti);
    LIB_FUNCTION("Idffwf3yh8s", "libSceGnmDriver", 1, "libSceGnmDriver", 1, 1,
                 sceGnmDrawInitDefaultHardwareState);
    LIB_FUNCTION("QhnyReteJ1M", "libSceGnmDriver", 1, "libSceGnmDriver", 1, 1,
                 sceGnmDrawInitDefaultHardwareState175);
    LIB_FUNCTION("0H2vBYbTLHI", "libSceGnmDriver", 1, "libSceGnmDriver", 1, 1,
                 sceGnmDrawInitDefaultHardwareState200);
    LIB_FUNCTION("yb2cRhagD1I", "libSceGnmDriver", 1, "libSceGnmDriver", 1, 1,
                 sceGnmDrawInitDefaultHardwareState350);
    LIB_FUNCTION("8lH54sfjfmU", "libSceGnmDriver", 1, "libSceGnmDriver", 1, 1,
                 sceGnmDrawInitToDefaultContextState);
    LIB_FUNCTION("im2ZuItabu4", "libSceGnmDriver", 1, "libSceGnmDriver", 1, 1,
                 sceGnmDrawInitToDefaultContextState400);
    LIB_FUNCTION("stDSYW2SBVM", "libSceGnmDriver", 1, "libSceGnmDriver", 1, 1,
                 sceGnmDrawOpaqueAuto);
    LIB_FUNCTION("TLV4mswiZ4A", "libSceGnmDriver", 1, "libSceGnmDriver", 1, 1,
                 sceGnmDriverCaptureInProgress);
    LIB_FUNCTION("ODEeJ1GfDtE", "libSceGnmDriver", 1, "libSceGnmDriver", 1, 1,
                 sceGnmDriverInternalRetrieveGnmInterface);
    LIB_FUNCTION("4LSXsEKPTsE", "libSceGnmDriver", 1, "libSceGnmDriver", 1, 1,
                 sceGnmDriverInternalRetrieveGnmInterfaceForGpuDebugger);
    LIB_FUNCTION("MpncRjHNYRE", "libSceGnmDriver", 1, "libSceGnmDriver", 1, 1,
                 sceGnmDriverInternalRetrieveGnmInterfaceForGpuException);
    LIB_FUNCTION("EwjWGcIOgeM", "libSceGnmDriver", 1, "libSceGnmDriver", 1, 1,
                 sceGnmDriverInternalRetrieveGnmInterfaceForHDRScopes);
    LIB_FUNCTION("3EXdrVC7WFk", "libSceGnmDriver", 1, "libSceGnmDriver", 1, 1,
                 sceGnmDriverInternalRetrieveGnmInterfaceForReplay);
    LIB_FUNCTION("P9iKqxAGeck", "libSceGnmDriver", 1, "libSceGnmDriver", 1, 1,
                 sceGnmDriverInternalRetrieveGnmInterfaceForResourceRegistration);
    LIB_FUNCTION("t-vIc5cTEzg", "libSceGnmDriver", 1, "libSceGnmDriver", 1, 1,
                 sceGnmDriverInternalRetrieveGnmInterfaceForValidation);
    LIB_FUNCTION("BvvO8Up88Zc", "libSceGnmDriver", 1, "libSceGnmDriver", 1, 1,
                 sceGnmDriverInternalVirtualQuery);
    LIB_FUNCTION("R6z1xM3pW-w", "libSceGnmDriver", 1, "libSceGnmDriver", 1, 1,
                 sceGnmDriverTraceInProgress);
    LIB_FUNCTION("d88anrgNoKY", "libSceGnmDriver", 1, "libSceGnmDriver", 1, 1,
                 sceGnmDriverTriggerCapture);
    LIB_FUNCTION("Fa3x75OOLRA", "libSceGnmDriver", 1, "libSceGnmDriver", 1, 1, sceGnmEndWorkload);
    LIB_FUNCTION("4Mv9OXypBG8", "libSceGnmDriver", 1, "libSceGnmDriver", 1, 1,
                 sceGnmFindResourcesPublic);
    LIB_FUNCTION("iBt3Oe00Kvc", "libSceGnmDriver", 1, "libSceGnmDriver", 1, 1, sceGnmFlushGarlic);
    LIB_FUNCTION("GviyYfFQIkc", "libSceGnmDriver", 1, "libSceGnmDriver", 1, 1,
                 sceGnmGetCoredumpAddress);
    LIB_FUNCTION("meiO-5ZCVIE", "libSceGnmDriver", 1, "libSceGnmDriver", 1, 1,
                 sceGnmGetCoredumpMode);
    LIB_FUNCTION("O-7nHKgcNSQ", "libSceGnmDriver", 1, "libSceGnmDriver", 1, 1,
                 sceGnmGetCoredumpProtectionFaultTimestamp);
    LIB_FUNCTION("bSJFzejYrJI", "libSceGnmDriver", 1, "libSceGnmDriver", 1, 1,
                 sceGnmGetDbgGcHandle);
    LIB_FUNCTION("pd4C7da6sEg", "libSceGnmDriver", 1, "libSceGnmDriver", 1, 1,
                 sceGnmGetDebugTimestamp);
    LIB_FUNCTION("UoYY0DWMC0U", "libSceGnmDriver", 1, "libSceGnmDriver", 1, 1,
                 sceGnmGetEqEventType);
    LIB_FUNCTION("H7-fgvEutM0", "libSceGnmDriver", 1, "libSceGnmDriver", 1, 1,
                 sceGnmGetEqTimeStamp);
    LIB_FUNCTION("oL4hGI1PMpw", "libSceGnmDriver", 1, "libSceGnmDriver", 1, 1,
                 sceGnmGetGpuBlockStatus);
    LIB_FUNCTION("Fwvh++m9IQI", "libSceGnmDriver", 1, "libSceGnmDriver", 1, 1,
                 sceGnmGetGpuCoreClockFrequency);
    LIB_FUNCTION("tZCSL5ulnB4", "libSceGnmDriver", 1, "libSceGnmDriver", 1, 1,
                 sceGnmGetGpuInfoStatus);
    LIB_FUNCTION("iFirFzgYsvw", "libSceGnmDriver", 1, "libSceGnmDriver", 1, 1,
                 sceGnmGetLastWaitedAddress);
    LIB_FUNCTION("KnldROUkWJY", "libSceGnmDriver", 1, "libSceGnmDriver", 1, 1,
                 sceGnmGetNumTcaUnits);
    LIB_FUNCTION("FFVZcCu3zWU", "libSceGnmDriver", 1, "libSceGnmDriver", 1, 1,
                 sceGnmGetOffChipTessellationBufferSize);
    LIB_FUNCTION("QJjPjlmPAL0", "libSceGnmDriver", 1, "libSceGnmDriver", 1, 1, sceGnmGetOwnerName);
    LIB_FUNCTION("dewXw5roLs0", "libSceGnmDriver", 1, "libSceGnmDriver", 1, 1,
                 sceGnmGetPhysicalCounterFromVirtualized);
    LIB_FUNCTION("fzJdEihTFV4", "libSceGnmDriver", 1, "libSceGnmDriver", 1, 1,
                 sceGnmGetProtectionFaultTimeStamp);
    LIB_FUNCTION("4PKnYXOhcx4", "libSceGnmDriver", 1, "libSceGnmDriver", 1, 1,
                 sceGnmGetResourceBaseAddressAndSizeInBytes);
    LIB_FUNCTION("O0S96YnD04U", "libSceGnmDriver", 1, "libSceGnmDriver", 1, 1,
                 sceGnmGetResourceName);
    LIB_FUNCTION("UBv7FkVfzcQ", "libSceGnmDriver", 1, "libSceGnmDriver", 1, 1,
                 sceGnmGetResourceShaderGuid);
    LIB_FUNCTION("bdqdvIkLPIU", "libSceGnmDriver", 1, "libSceGnmDriver", 1, 1,
                 sceGnmGetResourceType);
    LIB_FUNCTION("UoBuWAhKk7U", "libSceGnmDriver", 1, "libSceGnmDriver", 1, 1,
                 sceGnmGetResourceUserData);
    LIB_FUNCTION("nEyFbYUloIM", "libSceGnmDriver", 1, "libSceGnmDriver", 1, 1,
                 sceGnmGetShaderProgramBaseAddress);
    LIB_FUNCTION("k7iGTvDQPLQ", "libSceGnmDriver", 1, "libSceGnmDriver", 1, 1,
                 sceGnmGetShaderStatus);
    LIB_FUNCTION("ln33zjBrfjk", "libSceGnmDriver", 1, "libSceGnmDriver", 1, 1,
                 sceGnmGetTheTessellationFactorRingBufferBaseAddress);
    LIB_FUNCTION("QLdG7G-PBZo", "libSceGnmDriver", 1, "libSceGnmDriver", 1, 1,
                 sceGnmGpuPaDebugEnter);
    LIB_FUNCTION("tVEdZe3wlbY", "libSceGnmDriver", 1, "libSceGnmDriver", 1, 1,
                 sceGnmGpuPaDebugLeave);
    LIB_FUNCTION("NfvOrNzy6sk", "libSceGnmDriver", 1, "libSceGnmDriver", 1, 1,
                 sceGnmInsertDingDongMarker);
    LIB_FUNCTION("7qZVNgEu+SY", "libSceGnmDriver", 1, "libSceGnmDriver", 1, 1,
                 sceGnmInsertPopMarker);
    LIB_FUNCTION("aPIZJTXC+cU", "libSceGnmDriver", 1, "libSceGnmDriver", 1, 1,
                 sceGnmInsertPushColorMarker);
    LIB_FUNCTION("W1Etj-jlW7Y", "libSceGnmDriver", 1, "libSceGnmDriver", 1, 1,
                 sceGnmInsertPushMarker);
    LIB_FUNCTION("aj3L-iaFmyk", "libSceGnmDriver", 1, "libSceGnmDriver", 1, 1,
                 sceGnmInsertSetColorMarker);
    LIB_FUNCTION("jiItzS6+22g", "libSceGnmDriver", 1, "libSceGnmDriver", 1, 1,
                 sceGnmInsertSetMarker);
    LIB_FUNCTION("URDgJcXhQOs", "libSceGnmDriver", 1, "libSceGnmDriver", 1, 1,
                 sceGnmInsertThreadTraceMarker);
    LIB_FUNCTION("1qXLHIpROPE", "libSceGnmDriver", 1, "libSceGnmDriver", 1, 1,
                 sceGnmInsertWaitFlipDone);
    LIB_FUNCTION("HRyNHoAjb6E", "libSceGnmDriver", 1, "libSceGnmDriver", 1, 1,
                 sceGnmIsCoredumpValid);
    LIB_FUNCTION("jg33rEKLfVs", "libSceGnmDriver", 1, "libSceGnmDriver", 1, 1,
                 sceGnmIsUserPaEnabled);
    LIB_FUNCTION("26PM5Mzl8zc", "libSceGnmDriver", 1, "libSceGnmDriver", 1, 1,
                 sceGnmLogicalCuIndexToPhysicalCuIndex);
    LIB_FUNCTION("RU74kek-N0c", "libSceGnmDriver", 1, "libSceGnmDriver", 1, 1,
                 sceGnmLogicalCuMaskToPhysicalCuMask);
    LIB_FUNCTION("Kl0Z3LH07QI", "libSceGnmDriver", 1, "libSceGnmDriver", 1, 1,
                 sceGnmLogicalTcaUnitToPhysical);
    LIB_FUNCTION("29oKvKXzEZo", "libSceGnmDriver", 1, "libSceGnmDriver", 1, 1,
                 sceGnmMapComputeQueue);
    LIB_FUNCTION("A+uGq+3KFtQ", "libSceGnmDriver", 1, "libSceGnmDriver", 1, 1,
                 sceGnmMapComputeQueueWithPriority);
    LIB_FUNCTION("+N+wrSYBLIw", "libSceGnmDriver", 1, "libSceGnmDriver", 1, 1,
                 sceGnmPaDisableFlipCallbacks);
    LIB_FUNCTION("8WDA9RiXLaw", "libSceGnmDriver", 1, "libSceGnmDriver", 1, 1,
                 sceGnmPaEnableFlipCallbacks);
    LIB_FUNCTION("tNuT48mApTc", "libSceGnmDriver", 1, "libSceGnmDriver", 1, 1, sceGnmPaHeartbeat);
    LIB_FUNCTION("6IMbpR7nTzA", "libSceGnmDriver", 1, "libSceGnmDriver", 1, 1,
                 sceGnmQueryResourceRegistrationUserMemoryRequirements);
    LIB_FUNCTION("+rJnw2e9O+0", "libSceGnmDriver", 1, "libSceGnmDriver", 1, 1,
                 sceGnmRaiseUserExceptionEvent);
    LIB_FUNCTION("9Mv61HaMhfA", "libSceGnmDriver", 1, "libSceGnmDriver", 1, 1,
                 sceGnmRegisterGdsResource);
    LIB_FUNCTION("t7-VbMosbR4", "libSceGnmDriver", 1, "libSceGnmDriver", 1, 1,
                 sceGnmRegisterGnmLiveCallbackConfig);
    LIB_FUNCTION("ZFqKFl23aMc", "libSceGnmDriver", 1, "libSceGnmDriver", 1, 1, sceGnmRegisterOwner);
    LIB_FUNCTION("nvEwfYAImTs", "libSceGnmDriver", 1, "libSceGnmDriver", 1, 1,
                 sceGnmRegisterResource);
    LIB_FUNCTION("gObODli-OH8", "libSceGnmDriver", 1, "libSceGnmDriver", 1, 1,
                 sceGnmRequestFlipAndSubmitDone);
    LIB_FUNCTION("6YRHhh5mHCs", "libSceGnmDriver", 1, "libSceGnmDriver", 1, 1,
                 sceGnmRequestFlipAndSubmitDoneForWorkload);
    LIB_FUNCTION("f85orjx7qts", "libSceGnmDriver", 1, "libSceGnmDriver", 1, 1,
                 sceGnmRequestMipStatsReportAndReset);
    LIB_FUNCTION("MYRtYhojKdA", "libSceGnmDriver", 1, "libSceGnmDriver", 1, 1,
                 sceGnmResetVgtControl);
    LIB_FUNCTION("hS0MKPRdNr0", "libSceGnmDriver", 1, "libSceGnmDriver", 1, 1, sceGnmSdmaClose);
    LIB_FUNCTION("31G6PB2oRYQ", "libSceGnmDriver", 1, "libSceGnmDriver", 1, 1, sceGnmSdmaConstFill);
    LIB_FUNCTION("Lg2isla2XeQ", "libSceGnmDriver", 1, "libSceGnmDriver", 1, 1,
                 sceGnmSdmaCopyLinear);
    LIB_FUNCTION("-Se2FY+UTsI", "libSceGnmDriver", 1, "libSceGnmDriver", 1, 1, sceGnmSdmaCopyTiled);
    LIB_FUNCTION("OlFgKnBsALE", "libSceGnmDriver", 1, "libSceGnmDriver", 1, 1,
                 sceGnmSdmaCopyWindow);
    LIB_FUNCTION("LQQN0SwQv8c", "libSceGnmDriver", 1, "libSceGnmDriver", 1, 1, sceGnmSdmaFlush);
    LIB_FUNCTION("suUlSjWr7CE", "libSceGnmDriver", 1, "libSceGnmDriver", 1, 1,
                 sceGnmSdmaGetMinCmdSize);
    LIB_FUNCTION("5AtqyMgO7fM", "libSceGnmDriver", 1, "libSceGnmDriver", 1, 1, sceGnmSdmaOpen);
    LIB_FUNCTION("KXltnCwEJHQ", "libSceGnmDriver", 1, "libSceGnmDriver", 1, 1, sceGnmSetCsShader);
    LIB_FUNCTION("Kx-h-nWQJ8A", "libSceGnmDriver", 1, "libSceGnmDriver", 1, 1,
                 sceGnmSetCsShaderWithModifier);
    LIB_FUNCTION("X9Omw9dwv5M", "libSceGnmDriver", 1, "libSceGnmDriver", 1, 1,
                 sceGnmSetEmbeddedPsShader);
    LIB_FUNCTION("+AFvOEXrKJk", "libSceGnmDriver", 1, "libSceGnmDriver", 1, 1,
                 sceGnmSetEmbeddedVsShader);
    LIB_FUNCTION("FUHG8sQ3R58", "libSceGnmDriver", 1, "libSceGnmDriver", 1, 1, sceGnmSetEsShader);
    LIB_FUNCTION("jtkqXpAOY6w", "libSceGnmDriver", 1, "libSceGnmDriver", 1, 1,
                 sceGnmSetGsRingSizes);
    LIB_FUNCTION("UJwNuMBcUAk", "libSceGnmDriver", 1, "libSceGnmDriver", 1, 1, sceGnmSetGsShader);
    LIB_FUNCTION("VJNjFtqiF5w", "libSceGnmDriver", 1, "libSceGnmDriver", 1, 1, sceGnmSetHsShader);
    LIB_FUNCTION("vckdzbQ46SI", "libSceGnmDriver", 1, "libSceGnmDriver", 1, 1, sceGnmSetLsShader);
    LIB_FUNCTION("bQVd5YzCal0", "libSceGnmDriver", 1, "libSceGnmDriver", 1, 1, sceGnmSetPsShader);
    LIB_FUNCTION("5uFKckiJYRM", "libSceGnmDriver", 1, "libSceGnmDriver", 1, 1,
                 sceGnmSetPsShader350);
    LIB_FUNCTION("q-qhDxP67Hg", "libSceGnmDriver", 1, "libSceGnmDriver", 1, 1,
                 sceGnmSetResourceRegistrationUserMemory);
    LIB_FUNCTION("K3BKBBYKUSE", "libSceGnmDriver", 1, "libSceGnmDriver", 1, 1,
                 sceGnmSetResourceUserData);
    LIB_FUNCTION("0O3xxFaiObw", "libSceGnmDriver", 1, "libSceGnmDriver", 1, 1,
                 sceGnmSetSpiEnableSqCounters);
    LIB_FUNCTION("lN7Gk-p9u78", "libSceGnmDriver", 1, "libSceGnmDriver", 1, 1,
                 sceGnmSetSpiEnableSqCountersForUnitInstance);
    LIB_FUNCTION("+xuDhxlWRPg", "libSceGnmDriver", 1, "libSceGnmDriver", 1, 1,
                 sceGnmSetupMipStatsReport);
    LIB_FUNCTION("cFCp0NX8wf0", "libSceGnmDriver", 1, "libSceGnmDriver", 1, 1, sceGnmSetVgtControl);
    LIB_FUNCTION("gAhCn6UiU4Y", "libSceGnmDriver", 1, "libSceGnmDriver", 1, 1, sceGnmSetVsShader);
    LIB_FUNCTION("y+iI2lkX+qI", "libSceGnmDriver", 1, "libSceGnmDriver", 1, 1,
                 sceGnmSetWaveLimitMultiplier);
    LIB_FUNCTION("XiyzNZ9J4nQ", "libSceGnmDriver", 1, "libSceGnmDriver", 1, 1,
                 sceGnmSetWaveLimitMultipliers);
    LIB_FUNCTION("kkn+iy-mhyg", "libSceGnmDriver", 1, "libSceGnmDriver", 1, 1, sceGnmSpmEndSpm);
    LIB_FUNCTION("aqhuK2Mj4X4", "libSceGnmDriver", 1, "libSceGnmDriver", 1, 1, sceGnmSpmInit);
    LIB_FUNCTION("KHpZ9hJo1c0", "libSceGnmDriver", 1, "libSceGnmDriver", 1, 1, sceGnmSpmInit2);
    LIB_FUNCTION("QEsMC+M3yjE", "libSceGnmDriver", 1, "libSceGnmDriver", 1, 1, sceGnmSpmSetDelay);
    LIB_FUNCTION("hljMAxTLNF0", "libSceGnmDriver", 1, "libSceGnmDriver", 1, 1, sceGnmSpmSetMuxRam);
    LIB_FUNCTION("bioGsp74SLM", "libSceGnmDriver", 1, "libSceGnmDriver", 1, 1, sceGnmSpmSetMuxRam2);
    LIB_FUNCTION("cMWWYeqQQlM", "libSceGnmDriver", 1, "libSceGnmDriver", 1, 1,
                 sceGnmSpmSetSelectCounter);
    LIB_FUNCTION("-zJi8Vb4Du4", "libSceGnmDriver", 1, "libSceGnmDriver", 1, 1,
                 sceGnmSpmSetSpmSelects);
    LIB_FUNCTION("xTsOqp-1bE4", "libSceGnmDriver", 1, "libSceGnmDriver", 1, 1,
                 sceGnmSpmSetSpmSelects2);
    LIB_FUNCTION("AmmYLcJGTl0", "libSceGnmDriver", 1, "libSceGnmDriver", 1, 1, sceGnmSpmStartSpm);
    LIB_FUNCTION("UHDiSFDxNao", "libSceGnmDriver", 1, "libSceGnmDriver", 1, 1, sceGnmSqttFini);
    LIB_FUNCTION("a3tLC56vwug", "libSceGnmDriver", 1, "libSceGnmDriver", 1, 1,
                 sceGnmSqttFinishTrace);
    LIB_FUNCTION("L-owl1dSKKg", "libSceGnmDriver", 1, "libSceGnmDriver", 1, 1, sceGnmSqttGetBcInfo);
    LIB_FUNCTION("LQtzqghKQm4", "libSceGnmDriver", 1, "libSceGnmDriver", 1, 1,
                 sceGnmSqttGetGpuClocks);
    LIB_FUNCTION("wYN5mmv6Ya8", "libSceGnmDriver", 1, "libSceGnmDriver", 1, 1,
                 sceGnmSqttGetHiWater);
    LIB_FUNCTION("9X4SkENMS0M", "libSceGnmDriver", 1, "libSceGnmDriver", 1, 1, sceGnmSqttGetStatus);
    LIB_FUNCTION("lbMccQM2iqc", "libSceGnmDriver", 1, "libSceGnmDriver", 1, 1,
                 sceGnmSqttGetTraceCounter);
    LIB_FUNCTION("DYAC6JUeZvM", "libSceGnmDriver", 1, "libSceGnmDriver", 1, 1,
                 sceGnmSqttGetTraceWptr);
    LIB_FUNCTION("pS2tjBxzJr4", "libSceGnmDriver", 1, "libSceGnmDriver", 1, 1,
                 sceGnmSqttGetWrapCounts);
    LIB_FUNCTION("rXV8az6X+fM", "libSceGnmDriver", 1, "libSceGnmDriver", 1, 1,
                 sceGnmSqttGetWrapCounts2);
    LIB_FUNCTION("ARS+TNLopyk", "libSceGnmDriver", 1, "libSceGnmDriver", 1, 1,
                 sceGnmSqttGetWritebackLabels);
    LIB_FUNCTION("X6yCBYPP7HA", "libSceGnmDriver", 1, "libSceGnmDriver", 1, 1, sceGnmSqttInit);
    LIB_FUNCTION("2IJhUyK8moE", "libSceGnmDriver", 1, "libSceGnmDriver", 1, 1,
                 sceGnmSqttSelectMode);
    LIB_FUNCTION("QA5h6Gh3r60", "libSceGnmDriver", 1, "libSceGnmDriver", 1, 1,
                 sceGnmSqttSelectTarget);
    LIB_FUNCTION("F5XJY1XHa3Y", "libSceGnmDriver", 1, "libSceGnmDriver", 1, 1,
                 sceGnmSqttSelectTokens);
    LIB_FUNCTION("wJtaTpNZfH4", "libSceGnmDriver", 1, "libSceGnmDriver", 1, 1,
                 sceGnmSqttSetCuPerfMask);
    LIB_FUNCTION("kY4dsQh+SH4", "libSceGnmDriver", 1, "libSceGnmDriver", 1, 1,
                 sceGnmSqttSetDceEventWrite);
    LIB_FUNCTION("7XRH1CIfNpI", "libSceGnmDriver", 1, "libSceGnmDriver", 1, 1,
                 sceGnmSqttSetHiWater);
    LIB_FUNCTION("05YzC2r3hHo", "libSceGnmDriver", 1, "libSceGnmDriver", 1, 1,
                 sceGnmSqttSetTraceBuffer2);
    LIB_FUNCTION("ASUric-2EnI", "libSceGnmDriver", 1, "libSceGnmDriver", 1, 1,
                 sceGnmSqttSetTraceBuffers);
    LIB_FUNCTION("gPxYzPp2wlo", "libSceGnmDriver", 1, "libSceGnmDriver", 1, 1,
                 sceGnmSqttSetUserData);
    LIB_FUNCTION("d-YcZX7SIQA", "libSceGnmDriver", 1, "libSceGnmDriver", 1, 1,
                 sceGnmSqttSetUserdataTimer);
    LIB_FUNCTION("ru8cb4he6O8", "libSceGnmDriver", 1, "libSceGnmDriver", 1, 1,
                 sceGnmSqttStartTrace);
    LIB_FUNCTION("gVuGo1nBnG8", "libSceGnmDriver", 1, "libSceGnmDriver", 1, 1, sceGnmSqttStopTrace);
    LIB_FUNCTION("OpyolX6RwS0", "libSceGnmDriver", 1, "libSceGnmDriver", 1, 1,
                 sceGnmSqttSwitchTraceBuffer);
    LIB_FUNCTION("dl5u5eGBgNk", "libSceGnmDriver", 1, "libSceGnmDriver", 1, 1,
                 sceGnmSqttSwitchTraceBuffer2);
    LIB_FUNCTION("QLzOwOF0t+A", "libSceGnmDriver", 1, "libSceGnmDriver", 1, 1,
                 sceGnmSqttWaitForEvent);
    LIB_FUNCTION("xbxNatawohc", "libSceGnmDriver", 1, "libSceGnmDriver", 1, 1,
                 sceGnmSubmitAndFlipCommandBuffers);
    LIB_FUNCTION("Ga6r7H6Y0RI", "libSceGnmDriver", 1, "libSceGnmDriver", 1, 1,
                 sceGnmSubmitAndFlipCommandBuffersForWorkload);
    LIB_FUNCTION("zwY0YV91TTI", "libSceGnmDriver", 1, "libSceGnmDriver", 1, 1,
                 sceGnmSubmitCommandBuffers);
    LIB_FUNCTION("jRcI8VcgTz4", "libSceGnmDriver", 1, "libSceGnmDriver", 1, 1,
                 sceGnmSubmitCommandBuffersForWorkload);
    LIB_FUNCTION("yvZ73uQUqrk", "libSceGnmDriver", 1, "libSceGnmDriver", 1, 1, sceGnmSubmitDone);
    LIB_FUNCTION("ArSg-TGinhk", "libSceGnmDriver", 1, "libSceGnmDriver", 1, 1,
                 sceGnmUnmapComputeQueue);
    LIB_FUNCTION("yhFCnaz5daw", "libSceGnmDriver", 1, "libSceGnmDriver", 1, 1,
                 sceGnmUnregisterAllResourcesForOwner);
    LIB_FUNCTION("fhKwCVVj9nk", "libSceGnmDriver", 1, "libSceGnmDriver", 1, 1,
                 sceGnmUnregisterOwnerAndResources);
    LIB_FUNCTION("k8EXkhIP+lM", "libSceGnmDriver", 1, "libSceGnmDriver", 1, 1,
                 sceGnmUnregisterResource);
    LIB_FUNCTION("nLM2i2+65hA", "libSceGnmDriver", 1, "libSceGnmDriver", 1, 1,
                 sceGnmUpdateGsShader);
    LIB_FUNCTION("GNlx+y7xPdE", "libSceGnmDriver", 1, "libSceGnmDriver", 1, 1,
                 sceGnmUpdateHsShader);
    LIB_FUNCTION("4MgRw-bVNQU", "libSceGnmDriver", 1, "libSceGnmDriver", 1, 1,
                 sceGnmUpdatePsShader);
    LIB_FUNCTION("mLVL7N7BVBg", "libSceGnmDriver", 1, "libSceGnmDriver", 1, 1,
                 sceGnmUpdatePsShader350);
    LIB_FUNCTION("V31V01UiScY", "libSceGnmDriver", 1, "libSceGnmDriver", 1, 1,
                 sceGnmUpdateVsShader);
    LIB_FUNCTION("iCO804ZgzdA", "libSceGnmDriver", 1, "libSceGnmDriver", 1, 1,
                 sceGnmValidateCommandBuffers);
    LIB_FUNCTION("SXw4dZEkgpA", "libSceGnmDriver", 1, "libSceGnmDriver", 1, 1,
                 sceGnmValidateDisableDiagnostics);
    LIB_FUNCTION("BgM3t3LvcNk", "libSceGnmDriver", 1, "libSceGnmDriver", 1, 1,
                 sceGnmValidateDisableDiagnostics2);
    LIB_FUNCTION("qGP74T5OWJc", "libSceGnmDriver", 1, "libSceGnmDriver", 1, 1,
                 sceGnmValidateDispatchCommandBuffers);
    LIB_FUNCTION("hsZPf1lON7E", "libSceGnmDriver", 1, "libSceGnmDriver", 1, 1,
                 sceGnmValidateDrawCommandBuffers);
    LIB_FUNCTION("RX7XCNSaL6I", "libSceGnmDriver", 1, "libSceGnmDriver", 1, 1,
                 sceGnmValidateGetDiagnosticInfo);
    LIB_FUNCTION("5SHGNwLXBV4", "libSceGnmDriver", 1, "libSceGnmDriver", 1, 1,
                 sceGnmValidateGetDiagnostics);
    LIB_FUNCTION("HzMN7ANqYEc", "libSceGnmDriver", 1, "libSceGnmDriver", 1, 1,
                 sceGnmValidateGetVersion);
    LIB_FUNCTION("rTIV11nMQuM", "libSceGnmDriver", 1, "libSceGnmDriver", 1, 1,
                 sceGnmValidateOnSubmitEnabled);
    LIB_FUNCTION("MBMa6EFu4Ko", "libSceGnmDriver", 1, "libSceGnmDriver", 1, 1,
                 sceGnmValidateResetState);
    LIB_FUNCTION("Q7t4VEYLafI", "libSceGnmDriver", 1, "libSceGnmDriver", 1, 1,
                 sceGnmValidationRegisterMemoryCheckCallback);
    LIB_FUNCTION("xeTLfxVIQO4", "libSceGnmDriver", 1, "libSceGnmDriver", 1, 1,
                 sceRazorCaptureCommandBuffersOnlyImmediate);
    LIB_FUNCTION("9thMn+uB1is", "libSceGnmDriver", 1, "libSceGnmDriver", 1, 1,
                 sceRazorCaptureCommandBuffersOnlySinceLastFlip);
    LIB_FUNCTION("u9YKpRRHe-M", "libSceGnmDriver", 1, "libSceGnmDriver", 1, 1,
                 sceRazorCaptureImmediate);
    LIB_FUNCTION("4UFagYlfuAM", "libSceGnmDriver", 1, "libSceGnmDriver", 1, 1,
                 sceRazorCaptureSinceLastFlip);
    LIB_FUNCTION("f33OrruQYbM", "libSceGnmDriver", 1, "libSceGnmDriver", 1, 1, sceRazorIsLoaded);
    LIB_FUNCTION("Bj0GWi1jWcM", "libSceGnmDriver", 1, "libSceGnmDriver", 1, 1,
                 Func_063D065A2D6359C3);
    LIB_FUNCTION("DKusr7JYQp0", "libSceGnmDriver", 1, "libSceGnmDriver", 1, 1,
                 Func_0CABACAFB258429D);
    LIB_FUNCTION("FQzzNvwumaM", "libSceGnmDriver", 1, "libSceGnmDriver", 1, 1,
                 Func_150CF336FC2E99A3);
    LIB_FUNCTION("F8pof57lLUk", "libSceGnmDriver", 1, "libSceGnmDriver", 1, 1,
                 Func_17CA687F9EE52D49);
    LIB_FUNCTION("GHC4n3Wca0U", "libSceGnmDriver", 1, "libSceGnmDriver", 1, 1,
                 Func_1870B89F759C6B45);
    LIB_FUNCTION("JvkCnvaKlV4", "libSceGnmDriver", 1, "libSceGnmDriver", 1, 1,
                 Func_26F9029EF68A955E);
    LIB_FUNCTION("MB49u6sJLbA", "libSceGnmDriver", 1, "libSceGnmDriver", 1, 1,
                 Func_301E3DBBAB092DB0);
    LIB_FUNCTION("MLr+Fyrxf+8", "libSceGnmDriver", 1, "libSceGnmDriver", 1, 1,
                 Func_30BAFE172AF17FEF);
    LIB_FUNCTION("Pmo+ggPZUxc", "libSceGnmDriver", 1, "libSceGnmDriver", 1, 1,
                 Func_3E6A3E8203D95317);
    LIB_FUNCTION("QP7vDGU0xDQ", "libSceGnmDriver", 1, "libSceGnmDriver", 1, 1,
                 Func_40FEEF0C6534C434);
    LIB_FUNCTION("QWuQed5Mus4", "libSceGnmDriver", 1, "libSceGnmDriver", 1, 1,
                 Func_416B9079DE4CBACE);
    LIB_FUNCTION("R3TYO7Tdv5o", "libSceGnmDriver", 1, "libSceGnmDriver", 1, 1,
                 Func_4774D83BB4DDBF9A);
    LIB_FUNCTION("UGePHM7rmgA", "libSceGnmDriver", 1, "libSceGnmDriver", 1, 1,
                 Func_50678F1CCEEB9A00);
    LIB_FUNCTION("VKLsX6TGJBM", "libSceGnmDriver", 1, "libSceGnmDriver", 1, 1,
                 Func_54A2EC5FA4C62413);
    LIB_FUNCTION("WpxSyDE4rms", "libSceGnmDriver", 1, "libSceGnmDriver", 1, 1,
                 Func_5A9C52C83138AE6B);
    LIB_FUNCTION("XSIZOjHqEUI", "libSceGnmDriver", 1, "libSceGnmDriver", 1, 1,
                 Func_5D22193A31EA1142);
    LIB_FUNCTION("clo23rtglI0", "libSceGnmDriver", 1, "libSceGnmDriver", 1, 1,
                 Func_725A36DEBB60948D);
    LIB_FUNCTION("gCGlAvphubs", "libSceGnmDriver", 1, "libSceGnmDriver", 1, 1,
                 Func_8021A502FA61B9BB);
    LIB_FUNCTION("nQAv4PpA8OY", "libSceGnmDriver", 1, "libSceGnmDriver", 1, 1,
                 Func_9D002FE0FA40F0E6);
    LIB_FUNCTION("nSl-NqcCi3E", "libSceGnmDriver", 1, "libSceGnmDriver", 1, 1,
                 Func_9D297F36A7028B71);
    LIB_FUNCTION("otfsenvPebM", "libSceGnmDriver", 1, "libSceGnmDriver", 1, 1,
                 Func_A2D7EC7A7BCF79B3);
    LIB_FUNCTION("qhKjy4mQhUo", "libSceGnmDriver", 1, "libSceGnmDriver", 1, 1,
                 Func_AA12A3CB8990854A);
    LIB_FUNCTION("rcjdwAUCC8Y", "libSceGnmDriver", 1, "libSceGnmDriver", 1, 1,
                 Func_ADC8DDC005020BC6);
    LIB_FUNCTION("sKhoi2ectC0", "libSceGnmDriver", 1, "libSceGnmDriver", 1, 1,
                 Func_B0A8688B679CB42D);
    LIB_FUNCTION("tIkCC1FXpf8", "libSceGnmDriver", 1, "libSceGnmDriver", 1, 1,
                 Func_B489020B5157A5FF);
    LIB_FUNCTION("ut57TBmRQN0", "libSceGnmDriver", 1, "libSceGnmDriver", 1, 1,
                 Func_BADE7B4C199140DD);
    LIB_FUNCTION("0VEbnc-7Pdk", "libSceGnmDriver", 1, "libSceGnmDriver", 1, 1,
                 Func_D1511B9DCFFB3DD9);
    LIB_FUNCTION("1TRGZJsC5Y4", "libSceGnmDriver", 1, "libSceGnmDriver", 1, 1,
                 Func_D53446649B02E58E);
    LIB_FUNCTION("2Lbo4o4e8KM", "libSceGnmDriver", 1, "libSceGnmDriver", 1, 1,
                 Func_D8B6E8E28E1EF0A3);
    LIB_FUNCTION("2T1zOhnddFQ", "libSceGnmDriver", 1, "libSceGnmDriver", 1, 1,
                 Func_D93D733A19DD7454);
    LIB_FUNCTION("3plUQ7wqgxc", "libSceGnmDriver", 1, "libSceGnmDriver", 1, 1,
                 Func_DE995443BC2A8317);
    LIB_FUNCTION("326VKBUMI-8", "libSceGnmDriver", 1, "libSceGnmDriver", 1, 1,
                 Func_DF6E9528150C23FF);
    LIB_FUNCTION("7LTGukH+M1A", "libSceGnmDriver", 1, "libSceGnmDriver", 1, 1,
                 Func_ECB4C6BA41FE3350);
    LIB_FUNCTION("dqPBvjFVpTA", "libSceGnmDebugModuleReset", 1, "libSceGnmDriver", 1, 1,
                 sceGnmDebugModuleReset);
    LIB_FUNCTION("RNPAItiMLIg", "libSceGnmDebugReset", 1, "libSceGnmDriver", 1, 1,
                 sceGnmDebugReset);
    LIB_FUNCTION("xMMot887QXE", "libSceGnmDebugReset", 1, "libSceGnmDriver", 1, 1,
                 Func_C4C328B7CF3B4171);
    LIB_FUNCTION("pF1HQjbmQJ0", "libSceGnmDriverCompat", 1, "libSceGnmDriver", 1, 1,
                 sceGnmDrawInitToDefaultContextStateInternalCommand);
    LIB_FUNCTION("jajhf-Gi3AI", "libSceGnmDriverCompat", 1, "libSceGnmDriver", 1, 1,
                 sceGnmDrawInitToDefaultContextStateInternalSize);
    LIB_FUNCTION("vbcR4Ken6AA", "libSceGnmDriverResourceRegistration", 1, "libSceGnmDriver", 1, 1,
                 sceGnmFindResources);
    LIB_FUNCTION("eLQbNsKeTkU", "libSceGnmDriverResourceRegistration", 1, "libSceGnmDriver", 1, 1,
                 sceGnmGetResourceRegistrationBuffers);
    LIB_FUNCTION("j6mSQs3UgaY", "libSceGnmDriverResourceRegistration", 1, "libSceGnmDriver", 1, 1,
                 sceGnmRegisterOwnerForSystem);
    LIB_FUNCTION("HEOIaxbuVTA", "libSceGnmDriverResourceRegistration", 1, "libSceGnmDriver", 1, 1,
                 Func_1C43886B16EE5530);
    LIB_FUNCTION("gQNwGezNDgE", "libSceGnmDriverResourceRegistration", 1, "libSceGnmDriver", 1, 1,
                 Func_81037019ECCD0E01);
    LIB_FUNCTION("v7QcBXR48L8", "libSceGnmDriverResourceRegistration", 1, "libSceGnmDriver", 1, 1,
                 Func_BFB41C057478F0BF);
    LIB_FUNCTION("5R1E24FRI4w", "libSceGnmDriverResourceRegistration", 1, "libSceGnmDriver", 1, 1,
                 Func_E51D44DB8151238C);
    LIB_FUNCTION("+RaJBCVJZVM", "libSceGnmDriverResourceRegistration", 1, "libSceGnmDriver", 1, 1,
                 Func_F916890425496553);
    LIB_FUNCTION("Fwvh++m9IQI", "libSceGnmGetGpuCoreClockFrequency", 1, "libSceGnmDriver", 1, 1,
                 sceGnmGetGpuCoreClockFrequency);
    LIB_FUNCTION("R3TYO7Tdv5o", "libSceGnmWaitFreeSubmit", 1, "libSceGnmDriver", 1, 1,
                 Func_4774D83BB4DDBF9A);
    LIB_FUNCTION("ut57TBmRQN0", "libSceGnmWaitFreeSubmit", 1, "libSceGnmDriver", 1, 1,
                 Func_BADE7B4C199140DD);
};

} // namespace Libraries::GnmDriver<|MERGE_RESOLUTION|>--- conflicted
+++ resolved
@@ -1127,11 +1127,6 @@
     return ORBIS_OK;
 }
 
-<<<<<<< HEAD
-int PS4_SYSV_ABI sceGnmInsertSetMarker(u32 *param_1,int param_2,char *param_3) {
-    LOG_ERROR(Lib_GnmDriver, "(STUBBED) called");
-    return ORBIS_OK;
-=======
 s32 PS4_SYSV_ABI sceGnmInsertSetMarker(u32* cmdbuf, u32 size, const char* marker) {
     LOG_TRACE(Lib_GnmDriver, "called");
 
@@ -1151,7 +1146,6 @@
         }
     }
     return -1;
->>>>>>> 0ecb6695
 }
 
 int PS4_SYSV_ABI sceGnmInsertThreadTraceMarker() {
