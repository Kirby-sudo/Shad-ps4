--- conflicted
+++ resolved
@@ -506,15 +506,10 @@
 
     const auto trophy_dir =
         Common::FS::GetUserPath(Common::FS::PathType::MetaDataDir) / game_serial / "TrophyFiles";
-    auto trophy_file = trophyDir / "trophy00" / "Xml" / "TROP.XML";
+    auto trophy_file = trophy_dir / "trophy00" / "Xml" / "TROP.XML";
 
     pugi::xml_document doc;
-<<<<<<< HEAD
-    pugi::xml_parse_result result =
-        doc.load_file((trophy_dir / "trophy00" / "Xml" / "TROP.XML").c_str());
-=======
     pugi::xml_parse_result result = doc.load_file(trophy_file.native().c_str());
->>>>>>> d9f287ea
 
     ASSERT_MSG(result, "Couldnt parse trophy XML : {}", result.description());
 
