--- conflicted
+++ resolved
@@ -207,7 +207,6 @@
     return ORBIS_OK;
 }
 
-<<<<<<< HEAD
 int PS4_SYSV_ABI sceKernelUuidCreate(OrbisKernelUuid* orbisUuid) {
 #ifdef _WIN64
     UUID uuid;
@@ -226,7 +225,6 @@
     return 0;
 }
 
-=======
 static constexpr size_t ORBIS_DBG_MAX_NAME_LENGTH = 256;
 
 struct OrbisModuleInfoForUnwind {
@@ -300,7 +298,6 @@
     return std::this_thread::yield();
 }
 
->>>>>>> c5d1d579
 void LibKernel_Register(Core::Loader::SymbolsResolver* sym) {
     // obj
     LIB_OBJ("f7uOxY9mM1U", "libkernel", 1, "libkernel", 1, 1, &g_stack_chk_guard);
@@ -325,13 +322,10 @@
                  _sceKernelRtldSetApplicationHeapAPI);
     LIB_FUNCTION("wzvqT4UqKX8", "libkernel", 1, "libkernel", 1, 1, sceKernelLoadStartModule);
     LIB_FUNCTION("LwG8g3niqwA", "libkernel", 1, "libkernel", 1, 1, sceKernelDlsym);
-<<<<<<< HEAD
     LIB_FUNCTION("Xjoosiw+XPI", "libkernel", 1, "libkernel", 1, 1, sceKernelUuidCreate);
-=======
     LIB_FUNCTION("RpQJJVKTiFM", "libkernel", 1, "libkernel", 1, 1, sceKernelGetModuleInfoForUnwind);
     LIB_FUNCTION("f7KBOafysXo", "libkernel", 1, "libkernel", 1, 1, sceKernelGetModuleInfoFromAddr);
     LIB_FUNCTION("VOx8NGmHXTs", "libkernel", 1, "libkernel", 1, 1, sceKernelGetCpumode);
->>>>>>> c5d1d579
 
     // equeue
     LIB_FUNCTION("D0OdFMjp46I", "libkernel", 1, "libkernel", 1, 1, sceKernelCreateEqueue);
