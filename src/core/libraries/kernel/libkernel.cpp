// SPDX-FileCopyrightText: Copyright 2024 shadPS4 Emulator Project
// SPDX-License-Identifier: GPL-2.0-or-later

#include <chrono>
#include <thread>

#include <boost/asio/io_context.hpp>

#include "common/assert.h"
#include "common/debug.h"
#include "common/logging/log.h"
#include "common/polyfill_thread.h"
#include "common/singleton.h"
#include "common/thread.h"
#include "core/file_format/psf.h"
#include "core/file_sys/fs.h"
#include "core/libraries/error_codes.h"
#include "core/libraries/kernel/cpu_management.h"
#include "core/libraries/kernel/event_flag/event_flag.h"
#include "core/libraries/kernel/event_queues.h"
#include "core/libraries/kernel/file_system.h"
#include "core/libraries/kernel/libkernel.h"
#include "core/libraries/kernel/memory_management.h"
#include "core/libraries/kernel/thread_management.h"
#include "core/libraries/kernel/time_management.h"
#include "core/libraries/libs.h"
#include "core/linker.h"
#include "core/memory.h"

#ifdef _WIN64
#include <io.h>
#include <objbase.h>
#include <windows.h>
#else
#include <sys/mman.h>
#ifdef __APPLE__
#include <date/tz.h>
#endif
#endif

namespace Libraries::Kernel {

static u64 g_stack_chk_guard = 0xDEADBEEF54321ABC; // dummy return

boost::asio::io_context io_context;
std::mutex m_asio_req;
std::condition_variable_any cv_asio_req;
std::atomic<u32> asio_requests;
std::jthread service_thread;

void KernelSignalRequest() {
    std::unique_lock lock{m_asio_req};
    ++asio_requests;
    cv_asio_req.notify_one();
}

static void KernelServiceThread(std::stop_token stoken) {
    Common::SetCurrentThreadName("Kernel_ServiceThread");

    while (!stoken.stop_requested()) {
        HLE_TRACE;
        {
            std::unique_lock lock{m_asio_req};
            Common::CondvarWait(cv_asio_req, lock, stoken, [] { return asio_requests != 0; });
        }
        if (stoken.stop_requested()) {
            break;
        }

        io_context.run();
        io_context.reset();

        asio_requests = 0;
    }
}

static void* PS4_SYSV_ABI sceKernelGetProcParam() {
    auto* linker = Common::Singleton<Core::Linker>::Instance();
    return reinterpret_cast<void*>(linker->GetProcParam());
}

static PS4_SYSV_ABI void stack_chk_fail() {
    UNREACHABLE();
}

int PS4_SYSV_ABI sceKernelMunmap(void* addr, size_t len) {
    LOG_INFO(Kernel_Vmm, "addr = {}, len = {:#x}", fmt::ptr(addr), len);
    if (len == 0) {
        return ORBIS_OK;
    }
    auto* memory = Core::Memory::Instance();
    memory->UnmapMemory(std::bit_cast<VAddr>(addr), len);
    return SCE_OK;
}

struct iovec {
    void* iov_base; /* Base	address. */
    size_t iov_len; /* Length. */
};

size_t PS4_SYSV_ABI _writev(int fd, const struct iovec* iov, int iovcn) {
    // weird it gives fd ==0 and writes to stdout , i am not sure if it that is valid (found in
    // openorbis)
    size_t total_written = 0;
    for (int i = 0; i < iovcn; i++) {
        total_written += ::fwrite(iov[i].iov_base, 1, iov[i].iov_len, stdout);
    }
    return total_written;
}

static thread_local int g_posix_errno = 0;
int* PS4_SYSV_ABI __Error() {
    return &g_posix_errno;
}

void ErrSceToPosix(int result) {
    const int rt = result > SCE_KERNEL_ERROR_UNKNOWN && result <= SCE_KERNEL_ERROR_ESTOP
                       ? result + -SCE_KERNEL_ERROR_UNKNOWN
                       : POSIX_EOTHER;
    g_posix_errno = rt;
}

int ErrnoToSceKernelError(int e) {
    const auto res = SCE_KERNEL_ERROR_UNKNOWN + e;
    return res > SCE_KERNEL_ERROR_ESTOP ? SCE_KERNEL_ERROR_UNKNOWN : res;
}

void SetPosixErrno(int e) {
    // Some error numbers are different between supported OSes or the PS4
    switch (e) {
    case EPERM:
        g_posix_errno = POSIX_EPERM;
        break;
    case EAGAIN:
        g_posix_errno = POSIX_EAGAIN;
        break;
    case ENOMEM:
        g_posix_errno = POSIX_ENOMEM;
        break;
    case EINVAL:
        g_posix_errno = POSIX_EINVAL;
        break;
    case ENOSPC:
        g_posix_errno = POSIX_ENOSPC;
        break;
    case ERANGE:
        g_posix_errno = POSIX_ERANGE;
        break;
    case EDEADLK:
        g_posix_errno = POSIX_EDEADLK;
        break;
    case ETIMEDOUT:
        g_posix_errno = POSIX_ETIMEDOUT;
        break;
    default:
        g_posix_errno = e;
    }
}
int PS4_SYSV_ABI sceKernelMmap(void* addr, u64 len, int prot, int flags, int fd, size_t offset,
                               void** res) {
    LOG_INFO(Kernel_Vmm, "called addr = {}, len = {}, prot = {}, flags = {}, fd = {}, offset = {}",
             fmt::ptr(addr), len, prot, flags, fd, offset);
    auto* h = Common::Singleton<Core::FileSys::HandleTable>::Instance();
    auto* memory = Core::Memory::Instance();
    const auto mem_prot = static_cast<Core::MemoryProt>(prot);
    const auto mem_flags = static_cast<Core::MemoryMapFlags>(flags);
    if (fd == -1) {
        return memory->MapMemory(res, std::bit_cast<VAddr>(addr), len, mem_prot, mem_flags,
                                 Core::VMAType::Flexible);
    } else {
        const uintptr_t handle = h->GetFile(fd)->f.GetFileMapping();
        return memory->MapFile(res, std::bit_cast<VAddr>(addr), len, mem_prot, mem_flags, handle,
                               offset);
    }
}

void* PS4_SYSV_ABI posix_mmap(void* addr, u64 len, int prot, int flags, int fd, u64 offset) {
    void* ptr;
    LOG_INFO(Kernel_Vmm, "posix mmap redirect to sceKernelMmap");
    // posix call the difference is that there is a different behaviour when it doesn't return 0 or
    // SCE_OK
    const VAddr ret_addr = (VAddr)__builtin_return_address(0);
    int result = sceKernelMmap(addr, len, prot, flags, fd, offset, &ptr);
    ASSERT(result == 0);
    return ptr;
}

static uint64_t g_mspace_atomic_id_mask = 0;
static uint64_t g_mstate_table[64] = {0};

struct HeapInfoInfo {
    uint64_t size = sizeof(HeapInfoInfo);
    uint32_t flag;
    uint32_t getSegmentInfo;
    uint64_t* mspace_atomic_id_mask;
    uint64_t* mstate_table;
};

void PS4_SYSV_ABI sceLibcHeapGetTraceInfo(HeapInfoInfo* info) {
    info->mspace_atomic_id_mask = &g_mspace_atomic_id_mask;
    info->mstate_table = g_mstate_table;
    info->getSegmentInfo = 0;
}

s64 PS4_SYSV_ABI ps4__write(int d, const void* buf, std::size_t nbytes) {
    if (d <= 2) { // stdin,stdout,stderr
        char* str = strdup((const char*)buf);
        if (str[nbytes - 1] == '\n')
            str[nbytes - 1] = 0;
        LOG_INFO(Tty, "{}", str);
        free(str);
        return nbytes;
    }
    LOG_ERROR(Kernel, "(STUBBED) called d = {} nbytes = {} ", d, nbytes);
    UNREACHABLE(); // normal write , is it a posix call??
    return ORBIS_OK;
}

int PS4_SYSV_ABI sceKernelConvertUtcToLocaltime(time_t time, time_t* local_time,
                                                struct OrbisTimesec* st, unsigned long* dst_sec) {
    LOG_TRACE(Kernel, "Called");
#ifdef __APPLE__
    // std::chrono::current_zone() not available yet.
    const auto* time_zone = date::current_zone();
#else
    const auto* time_zone = std::chrono::current_zone();
#endif
    auto info = time_zone->get_info(std::chrono::system_clock::now());

    *local_time = info.offset.count() + info.save.count() * 60 + time;

    if (st != nullptr) {
        st->t = time;
        st->west_sec = info.offset.count() * 60;
        st->dst_sec = info.save.count() * 60;
    }

    if (dst_sec != nullptr) {
        *dst_sec = info.save.count() * 60;
    }

    return ORBIS_OK;
}

int PS4_SYSV_ABI sceKernelGetCompiledSdkVersion(int* ver) {
    auto* param_sfo = Common::Singleton<PSF>::Instance();
    int version = param_sfo->GetInteger("SYSTEM_VER");
    LOG_INFO(Kernel, "returned system version = {:#x}", version);
    *ver = version;
    return (version > 0) ? ORBIS_OK : ORBIS_KERNEL_ERROR_EINVAL;
}

s64 PS4_SYSV_ABI ps4__read(int d, void* buf, u64 nbytes) {
    ASSERT_MSG(d == 0, "d is not 0!");

    return static_cast<s64>(
        strlen(std::fgets(static_cast<char*>(buf), static_cast<int>(nbytes), stdin)));
}

s32 PS4_SYSV_ABI sceKernelLoadStartModule(const char* moduleFileName, size_t args, const void* argp,
                                          u32 flags, const void* pOpt, int* pRes) {
    LOG_INFO(Lib_Kernel, "called filename = {}, args = {}", moduleFileName, args);

    if (flags != 0) {
        return ORBIS_KERNEL_ERROR_EINVAL;
    }

    auto* mnt = Common::Singleton<Core::FileSys::MntPoints>::Instance();
    const auto path = mnt->GetHostPath(moduleFileName);

    // Load PRX module and relocate any modules that import it.
    auto* linker = Common::Singleton<Core::Linker>::Instance();
    u32 handle = linker->LoadModule(path, true);
    if (handle == -1) {
        return ORBIS_KERNEL_ERROR_EINVAL;
    }
    auto* module = linker->GetModule(handle);
    linker->RelocateAnyImports(module);

    // If the new module has a TLS image, trigger its load when TlsGetAddr is called.
    if (module->tls.image_size != 0) {
        linker->AdvanceGenerationCounter();
    }

    // Retrieve and verify proc param according to libkernel.
    u64* param = module->GetProcParam<u64*>();
    ASSERT_MSG(!param || param[0] >= 0x18, "Invalid module param size: {}", param[0]);
    module->Start(args, argp, param);

    return handle;
}

s32 PS4_SYSV_ABI sceKernelDlsym(s32 handle, const char* symbol, void** addrp) {
    auto* linker = Common::Singleton<Core::Linker>::Instance();
    auto* module = linker->GetModule(handle);
    *addrp = module->FindByName(symbol);
    if (*addrp == nullptr) {
        return ORBIS_KERNEL_ERROR_ESRCH;
    }
    return ORBIS_OK;
}

static constexpr size_t ORBIS_DBG_MAX_NAME_LENGTH = 256;

struct OrbisModuleInfoForUnwind {
    u64 st_size;
    std::array<char, ORBIS_DBG_MAX_NAME_LENGTH> name;
    VAddr eh_frame_hdr_addr;
    VAddr eh_frame_addr;
    u64 eh_frame_size;
    VAddr seg0_addr;
    u64 seg0_size;
};

s32 PS4_SYSV_ABI sceKernelGetModuleInfoForUnwind(VAddr addr, int flags,
                                                 OrbisModuleInfoForUnwind* info) {
    if (flags >= 3) {
        std::memset(info, 0, sizeof(OrbisModuleInfoForUnwind));
        return SCE_KERNEL_ERROR_EINVAL;
    }
    if (!info) {
        return ORBIS_KERNEL_ERROR_EFAULT;
    }
    if (info->st_size <= sizeof(OrbisModuleInfoForUnwind)) {
        return ORBIS_KERNEL_ERROR_EINVAL;
    }

    // Find module that contains specified address.
    LOG_INFO(Lib_Kernel, "called addr = {:#x}, flags = {:#x}", addr, flags);
    auto* linker = Common::Singleton<Core::Linker>::Instance();
    auto* module = linker->FindByAddress(addr);
    const auto mod_info = module->GetModuleInfoEx();

    // Fill in module info.
    info->name = mod_info.name;
    info->eh_frame_hdr_addr = mod_info.eh_frame_hdr_addr;
    info->eh_frame_addr = mod_info.eh_frame_addr;
    info->eh_frame_size = mod_info.eh_frame_size;
    info->seg0_addr = mod_info.segments[0].address;
    info->seg0_size = mod_info.segments[0].size;
    return ORBIS_OK;
}

int PS4_SYSV_ABI sceKernelGetModuleInfoFromAddr(VAddr addr, int flags,
                                                Core::OrbisKernelModuleInfoEx* info) {
    LOG_INFO(Lib_Kernel, "called addr = {:#x}, flags = {:#x}", addr, flags);
    auto* linker = Common::Singleton<Core::Linker>::Instance();
    auto* module = linker->FindByAddress(addr);
    *info = module->GetModuleInfoEx();
    return ORBIS_OK;
}

int PS4_SYSV_ABI sceKernelDebugRaiseException() {
    UNREACHABLE();
    return 0;
}

int PS4_SYSV_ABI sceKernelGetCpumode() {
    return 0;
}

void PS4_SYSV_ABI sched_yield() {
    return std::this_thread::yield();
}

int PS4_SYSV_ABI sceKernelUuidCreate(OrbisKernelUuid* orbisUuid) {
#ifdef _WIN64
    UUID uuid;
    UuidCreate(&uuid);
    orbisUuid->timeLow = uuid.Data1;
    orbisUuid->timeMid = uuid.Data2;
    orbisUuid->timeHiAndVersion = uuid.Data3;
    orbisUuid->clockSeqHiAndReserved = uuid.Data4[0];
    orbisUuid->clockSeqLow = uuid.Data4[1];
    for (int i = 0; i < 6; i++) {
        orbisUuid->node[i] = uuid.Data4[2 + i];
    }
#else
    LOG_ERROR(Kernel, "sceKernelUuidCreate: Add linux");
#endif
    return 0;
}

const char* PS4_SYSV_ABI sceKernelGetFsSandboxRandomWord() {
    const char* path = "sys";
    return path;
}

int PS4_SYSV_ABI posix_connect() {
    return -1;
}

int PS4_SYSV_ABI _sigprocmask() {
    return ORBIS_OK;
}

int PS4_SYSV_ABI posix_getpagesize() {
    return 4096;
}

void LibKernel_Register(Core::Loader::SymbolsResolver* sym) {
    service_thread = std::jthread{KernelServiceThread};

    // obj
    LIB_OBJ("f7uOxY9mM1U", "libkernel", 1, "libkernel", 1, 1, &g_stack_chk_guard);
    // misc
    LIB_FUNCTION("JGfTMBOdUJo", "libkernel", 1, "libkernel", 1, 1, sceKernelGetFsSandboxRandomWord);
    LIB_FUNCTION("XVL8So3QJUk", "libkernel", 1, "libkernel", 1, 1, posix_connect);
    LIB_FUNCTION("6xVpy0Fdq+I", "libkernel", 1, "libkernel", 1, 1, _sigprocmask);
    // memory
    LIB_FUNCTION("OMDRKKAZ8I4", "libkernel", 1, "libkernel", 1, 1, sceKernelDebugRaiseException);
    LIB_FUNCTION("rTXw65xmLIA", "libkernel", 1, "libkernel", 1, 1, sceKernelAllocateDirectMemory);
    LIB_FUNCTION("B+vc2AO2Zrc", "libkernel", 1, "libkernel", 1, 1,
                 sceKernelAllocateMainDirectMemory);
    LIB_FUNCTION("C0f7TJcbfac", "libkernel", 1, "libkernel", 1, 1,
                 sceKernelAvailableDirectMemorySize);
    LIB_FUNCTION("hwVSPCmp5tM", "libkernel", 1, "libkernel", 1, 1,
                 sceKernelCheckedReleaseDirectMemory);
    LIB_FUNCTION("rVjRvHJ0X6c", "libkernel", 1, "libkernel", 1, 1, sceKernelVirtualQuery);
    LIB_FUNCTION("7oxv3PPCumo", "libkernel", 1, "libkernel", 1, 1, sceKernelReserveVirtualRange);
    LIB_FUNCTION("BC+OG5m9+bw", "libkernel", 1, "libkernel", 1, 1, sceKernelGetDirectMemoryType);
    LIB_FUNCTION("pO96TwzOm5E", "libkernel", 1, "libkernel", 1, 1, sceKernelGetDirectMemorySize);
    LIB_FUNCTION("NcaWUxfMNIQ", "libkernel", 1, "libkernel", 1, 1, sceKernelMapNamedDirectMemory);
    LIB_FUNCTION("L-Q3LEjIbgA", "libkernel", 1, "libkernel", 1, 1, sceKernelMapDirectMemory);
    LIB_FUNCTION("WFcfL2lzido", "libkernel", 1, "libkernel", 1, 1, sceKernelQueryMemoryProtection);
    LIB_FUNCTION("BHouLQzh0X0", "libkernel", 1, "libkernel", 1, 1, sceKernelDirectMemoryQuery);
    LIB_FUNCTION("MBuItvba6z8", "libkernel", 1, "libkernel", 1, 1, sceKernelReleaseDirectMemory);
    LIB_FUNCTION("cQke9UuBQOk", "libkernel", 1, "libkernel", 1, 1, sceKernelMunmap);
    LIB_FUNCTION("mL8NDH86iQI", "libkernel", 1, "libkernel", 1, 1, sceKernelMapNamedFlexibleMemory);
    LIB_FUNCTION("aNz11fnnzi4", "libkernel", 1, "libkernel", 1, 1,
                 sceKernelAvailableFlexibleMemorySize);
    LIB_FUNCTION("IWIBBdTHit4", "libkernel", 1, "libkernel", 1, 1, sceKernelMapFlexibleMemory);
    LIB_FUNCTION("p5EcQeEeJAE", "libkernel", 1, "libkernel", 1, 1,
                 _sceKernelRtldSetApplicationHeapAPI);
    LIB_FUNCTION("wzvqT4UqKX8", "libkernel", 1, "libkernel", 1, 1, sceKernelLoadStartModule);
    LIB_FUNCTION("LwG8g3niqwA", "libkernel", 1, "libkernel", 1, 1, sceKernelDlsym);
    LIB_FUNCTION("RpQJJVKTiFM", "libkernel", 1, "libkernel", 1, 1, sceKernelGetModuleInfoForUnwind);
    LIB_FUNCTION("f7KBOafysXo", "libkernel", 1, "libkernel", 1, 1, sceKernelGetModuleInfoFromAddr);
    LIB_FUNCTION("VOx8NGmHXTs", "libkernel", 1, "libkernel", 1, 1, sceKernelGetCpumode);
    LIB_FUNCTION("Xjoosiw+XPI", "libkernel", 1, "libkernel", 1, 1, sceKernelUuidCreate);

    LIB_FUNCTION("2SKEx6bSq-4", "libkernel", 1, "libkernel", 1, 1, sceKernelBatchMap);
    LIB_FUNCTION("kBJzF8x4SyE", "libkernel", 1, "libkernel", 1, 1, sceKernelBatchMap2);
    LIB_FUNCTION("DGMG3JshrZU", "libkernel", 1, "libkernel", 1, 1, sceKernelSetVirtualRangeName);

    // equeue
    LIB_FUNCTION("D0OdFMjp46I", "libkernel", 1, "libkernel", 1, 1, sceKernelCreateEqueue);
    LIB_FUNCTION("jpFjmgAC5AE", "libkernel", 1, "libkernel", 1, 1, sceKernelDeleteEqueue);
    LIB_FUNCTION("fzyMKs9kim0", "libkernel", 1, "libkernel", 1, 1, sceKernelWaitEqueue);
    LIB_FUNCTION("vz+pg2zdopI", "libkernel", 1, "libkernel", 1, 1, sceKernelGetEventUserData);
    LIB_FUNCTION("4R6-OvI2cEA", "libkernel", 1, "libkernel", 1, 1, sceKernelAddUserEvent);
    LIB_FUNCTION("WDszmSbWuDk", "libkernel", 1, "libkernel", 1, 1, sceKernelAddUserEventEdge);
    LIB_FUNCTION("R74tt43xP6k", "libkernel", 1, "libkernel", 1, 1, sceKernelAddHRTimerEvent);
    LIB_FUNCTION("F6e0kwo4cnk", "libkernel", 1, "libkernel", 1, 1, sceKernelTriggerUserEvent);
    LIB_FUNCTION("LJDwdSNTnDg", "libkernel", 1, "libkernel", 1, 1, sceKernelDeleteUserEvent);
    LIB_FUNCTION("mJ7aghmgvfc", "libkernel", 1, "libkernel", 1, 1, sceKernelGetEventId);
<<<<<<< HEAD
    LIB_FUNCTION("9bfdLIyuwCY", "libkernel", 1, "libkernel", 1, 1, sceKernelMTypeProtect);
    LIB_FUNCTION("vSMAm3cxYTY", "libkernel", 1, "libkernel", 1, 1, sceKernelMProtect);
=======
    LIB_FUNCTION("23CPPI1tyBY", "libkernel", 1, "libkernel", 1, 1, sceKernelGetEventFilter);
>>>>>>> 3be2e4b2

    // misc
    LIB_FUNCTION("WslcK1FQcGI", "libkernel", 1, "libkernel", 1, 1, sceKernelIsNeoMode);
    LIB_FUNCTION("Ou3iL1abvng", "libkernel", 1, "libkernel", 1, 1, stack_chk_fail);
    LIB_FUNCTION("9BcDykPmo1I", "libkernel", 1, "libkernel", 1, 1, __Error);
    LIB_FUNCTION("BPE9s9vQQXo", "libkernel", 1, "libkernel", 1, 1, posix_mmap);
    LIB_FUNCTION("BPE9s9vQQXo", "libScePosix", 1, "libkernel", 1, 1, posix_mmap);
    LIB_FUNCTION("YSHRBRLn2pI", "libkernel", 1, "libkernel", 1, 1, _writev);
    LIB_FUNCTION("959qrazPIrg", "libkernel", 1, "libkernel", 1, 1, sceKernelGetProcParam);
    LIB_FUNCTION("-o5uEDpN+oY", "libkernel", 1, "libkernel", 1, 1, sceKernelConvertUtcToLocaltime);
    LIB_FUNCTION("WB66evu8bsU", "libkernel", 1, "libkernel", 1, 1, sceKernelGetCompiledSdkVersion);
    LIB_FUNCTION("DRuBt2pvICk", "libkernel", 1, "libkernel", 1, 1, ps4__read);
    LIB_FUNCTION("k+AXqu2-eBc", "libScePosix", 1, "libkernel", 1, 1, posix_getpagesize);

    Libraries::Kernel::fileSystemSymbolsRegister(sym);
    Libraries::Kernel::timeSymbolsRegister(sym);
    Libraries::Kernel::pthreadSymbolsRegister(sym);
    Libraries::Kernel::RegisterKernelEventFlag(sym);

    // temp
    LIB_FUNCTION("NWtTN10cJzE", "libSceLibcInternalExt", 1, "libSceLibcInternal", 1, 1,
                 sceLibcHeapGetTraceInfo);
    LIB_FUNCTION("FxVZqBAA7ks", "libkernel", 1, "libkernel", 1, 1, ps4__write);
    LIB_FUNCTION("6XG4B33N09g", "libScePosix", 1, "libkernel", 1, 1, sched_yield);
}

} // namespace Libraries::Kernel<|MERGE_RESOLUTION|>--- conflicted
+++ resolved
@@ -454,12 +454,9 @@
     LIB_FUNCTION("F6e0kwo4cnk", "libkernel", 1, "libkernel", 1, 1, sceKernelTriggerUserEvent);
     LIB_FUNCTION("LJDwdSNTnDg", "libkernel", 1, "libkernel", 1, 1, sceKernelDeleteUserEvent);
     LIB_FUNCTION("mJ7aghmgvfc", "libkernel", 1, "libkernel", 1, 1, sceKernelGetEventId);
-<<<<<<< HEAD
     LIB_FUNCTION("9bfdLIyuwCY", "libkernel", 1, "libkernel", 1, 1, sceKernelMTypeProtect);
     LIB_FUNCTION("vSMAm3cxYTY", "libkernel", 1, "libkernel", 1, 1, sceKernelMProtect);
-=======
     LIB_FUNCTION("23CPPI1tyBY", "libkernel", 1, "libkernel", 1, 1, sceKernelGetEventFilter);
->>>>>>> 3be2e4b2
 
     // misc
     LIB_FUNCTION("WslcK1FQcGI", "libkernel", 1, "libkernel", 1, 1, sceKernelIsNeoMode);
