// SPDX-FileCopyrightText: Copyright 2024 shadPS4 Emulator Project
// SPDX-License-Identifier: GPL-2.0-or-later

#include "common/alignment.h"
#include "common/assert.h"
#include "common/debug.h"
#include "common/scope_exit.h"
#include "core/libraries/error_codes.h"
#include "core/libraries/kernel/memory_management.h"
#include "core/memory.h"
#include "video_core/renderer_vulkan/vk_instance.h"

namespace Core {

MemoryManager::MemoryManager() {
    // Insert an area that covers direct memory physical block.
    dmem_map.emplace(0, DirectMemoryArea{0, SCE_KERNEL_MAIN_DMEM_SIZE});

    // Insert a virtual memory area that covers the entire area we manage.
    const VAddr virtual_base = impl.VirtualBase();
    const size_t virtual_size = impl.VirtualSize();
    vma_map.emplace(virtual_base, VirtualMemoryArea{virtual_base, virtual_size});
}

MemoryManager::~MemoryManager() = default;

PAddr MemoryManager::Allocate(PAddr search_start, PAddr search_end, size_t size, u64 alignment,
                              int memory_type) {
    std::scoped_lock lk{mutex};

    auto dmem_area = FindDmemArea(search_start);

    const auto is_suitable = [&] {
        return dmem_area->second.is_free && dmem_area->second.size >= size;
    };
    while (!is_suitable() && dmem_area->second.GetEnd() <= search_end) {
        dmem_area++;
    }
    ASSERT_MSG(is_suitable(), "Unable to find free direct memory area");

    // Align free position
    PAddr free_addr = dmem_area->second.base;
    free_addr = alignment > 0 ? Common::AlignUp(free_addr, alignment) : free_addr;

    // Add the allocated region to the list and commit its pages.
    auto& area = AddDmemAllocation(free_addr, size);
    area.memory_type = memory_type;
    area.is_free = false;
    return free_addr;
}

void MemoryManager::Free(PAddr phys_addr, size_t size) {
    std::scoped_lock lk{mutex};

    const auto dmem_area = FindDmemArea(phys_addr);
    ASSERT(dmem_area != dmem_map.end() && dmem_area->second.base == phys_addr &&
           dmem_area->second.size == size);

    // Release any dmem mappings that reference this physical block.
    std::vector<std::pair<VAddr, u64>> remove_list;
    for (const auto& [addr, mapping] : vma_map) {
        if (mapping.type != VMAType::Direct) {
            continue;
        }
        if (mapping.phys_base <= phys_addr && phys_addr < mapping.phys_base + mapping.size) {
            LOG_INFO(Kernel_Vmm, "Unmaping direct mapping {:#x} with size {:#x}", addr,
                     mapping.size);
            // Unmaping might erase from vma_map. We can't do it here.
            remove_list.emplace_back(addr, mapping.size);
        }
    }
    for (const auto& [addr, size] : remove_list) {
        UnmapMemory(addr, size);
    }

    // Mark region as free and attempt to coalesce it with neighbours.
    auto& area = dmem_area->second;
    area.is_free = true;
    area.memory_type = 0;
    MergeAdjacent(dmem_map, dmem_area);
}

int MemoryManager::MapMemory(void** out_addr, VAddr virtual_addr, size_t size, MemoryProt prot,
                             MemoryMapFlags flags, VMAType type, std::string_view name,
                             bool is_exec, PAddr phys_addr, u64 alignment) {
    std::scoped_lock lk{mutex};
    if (type == VMAType::Flexible && total_flexible_usage + size > 448_MB) {
        return SCE_KERNEL_ERROR_ENOMEM;
    }

    // When virtual addr is zero, force it to virtual_base. The guest cannot pass Fixed
    // flag so we will take the branch that searches for free (or reserved) mappings.
    virtual_addr = (virtual_addr == 0) ? impl.VirtualBase() : virtual_addr;

    VAddr mapped_addr = alignment > 0 ? Common::AlignUp(virtual_addr, alignment) : virtual_addr;
    SCOPE_EXIT {
        auto& new_vma = AddMapping(mapped_addr, size);
        new_vma.disallow_merge = True(flags & MemoryMapFlags::NoCoalesce);
        new_vma.prot = prot;
        new_vma.name = name;
        new_vma.type = type;

        if (type == VMAType::Direct) {
            new_vma.phys_base = phys_addr;
            MapVulkanMemory(mapped_addr, size);
        }
        if (type == VMAType::Flexible) {
            total_flexible_usage += size;
        }
    };

    // Fixed mapping means the virtual address must exactly match the provided one.
    if (True(flags & MemoryMapFlags::Fixed) && True(flags & MemoryMapFlags::NoOverwrite)) {
        // This should return SCE_KERNEL_ERROR_ENOMEM but shouldn't normally happen.
        const auto& vma = FindVMA(mapped_addr)->second;
        const size_t remaining_size = vma.base + vma.size - mapped_addr;
        ASSERT_MSG(vma.type == VMAType::Free && remaining_size >= size);
    }

    // Find the first free area starting with provided virtual address.
    if (False(flags & MemoryMapFlags::Fixed)) {
        auto it = FindVMA(mapped_addr);
        // If the VMA is free and contains the requested mapping we are done.
        if (it->second.type == VMAType::Free && it->second.Contains(virtual_addr, size)) {
            mapped_addr = virtual_addr;
        } else {
            // Search for the first free VMA that fits our mapping.
            while (it->second.type != VMAType::Free || it->second.size < size) {
                it++;
            }
            ASSERT(it != vma_map.end());
            const auto& vma = it->second;
            mapped_addr = alignment > 0 ? Common::AlignUp(vma.base, alignment) : vma.base;
        }
    }

    // Perform the mapping.
    *out_addr = impl.Map(mapped_addr, size, alignment, phys_addr, is_exec);
    TRACK_ALLOC(*out_addr, size, "VMEM");
    return ORBIS_OK;
}

int MemoryManager::MapFile(void** out_addr, VAddr virtual_addr, size_t size, MemoryProt prot,
                           MemoryMapFlags flags, void* fd, size_t offset) {
    ASSERT(virtual_addr == 0);
    virtual_addr = impl.VirtualBase();
    const size_t size_aligned = Common::AlignUp(size, 16_KB);

    // Find first free area to map the file.
    auto it = FindVMA(virtual_addr);
    while (it->second.type != VMAType::Free || it->second.size < size_aligned) {
        it++;
    }
    ASSERT(it != vma_map.end());

    // Map the file.
    const VAddr mapped_addr = it->second.base;
    impl.MapFile(mapped_addr, Common::AlignDown(size, 4_KB), offset, fd);

    // Add virtual memory area
    auto& new_vma = AddMapping(mapped_addr, size_aligned);
    new_vma.disallow_merge = True(flags & MemoryMapFlags::NoCoalesce);
    new_vma.prot = prot;
    new_vma.name = "File";
    new_vma.fd = fd;
    new_vma.type = VMAType::File;

    *out_addr = std::bit_cast<void*>(mapped_addr);
    return ORBIS_OK;
}

void MemoryManager::UnmapMemory(VAddr virtual_addr, size_t size) {
    std::scoped_lock lk{mutex};

    // TODO: Partial unmaps are technically supported by the guest.
    const auto it = vma_map.find(virtual_addr);
    ASSERT_MSG(it != vma_map.end() && it->first == virtual_addr,
               "Attempting to unmap partially mapped range");

    const auto type = it->second.type;
    const bool has_backing = type == VMAType::Direct || type == VMAType::File;
    if (type == VMAType::Direct) {
        UnmapVulkanMemory(virtual_addr, size);
    }
    if (type == VMAType::Flexible) {
        total_flexible_usage -= size;
    }

    // Mark region as free and attempt to coalesce it with neighbours.
    auto& vma = it->second;
    vma.type = VMAType::Free;
    vma.prot = MemoryProt::NoAccess;
    vma.phys_base = 0;
    MergeAdjacent(vma_map, it);

    // Unmap the memory region.
<<<<<<< HEAD
    impl.Unmap(virtual_addr, size, has_backing);
=======
    impl.Unmap(virtual_addr, size, phys_addr);
    TRACK_FREE(virtual_addr, "VMEM");
>>>>>>> e6269075
}

int MemoryManager::QueryProtection(VAddr addr, void** start, void** end, u32* prot) {
    std::scoped_lock lk{mutex};

    const auto it = FindVMA(addr);
    const auto& vma = it->second;
    ASSERT_MSG(vma.type != VMAType::Free, "Provided address is not mapped");

    *start = reinterpret_cast<void*>(vma.base);
    *end = reinterpret_cast<void*>(vma.base + vma.size);
    *prot = static_cast<u32>(vma.prot);
    return ORBIS_OK;
}

int MemoryManager::VirtualQuery(VAddr addr, int flags,
                                Libraries::Kernel::OrbisVirtualQueryInfo* info) {
    std::scoped_lock lk{mutex};

    auto it = FindVMA(addr);
    if (it->second.type == VMAType::Free && flags == 1) {
        it++;
    }
    if (it->second.type == VMAType::Free) {
        LOG_WARNING(Kernel_Vmm, "VirtualQuery on free memory region");
        return ORBIS_KERNEL_ERROR_EACCES;
    }

    const auto& vma = it->second;
    info->start = vma.base;
    info->end = vma.base + vma.size;
    info->is_flexible.Assign(vma.type == VMAType::Flexible);
    info->is_direct.Assign(vma.type == VMAType::Direct);
    info->is_commited.Assign(vma.type != VMAType::Free);
    if (vma.type == VMAType::Direct) {
        const auto dmem_it = FindDmemArea(vma.phys_base);
        ASSERT(dmem_it != dmem_map.end());
        info->memory_type = dmem_it->second.memory_type;
    }

    return ORBIS_OK;
}

int MemoryManager::DirectMemoryQuery(PAddr addr, bool find_next,
                                     Libraries::Kernel::OrbisQueryInfo* out_info) {
    std::scoped_lock lk{mutex};

    auto dmem_area = FindDmemArea(addr);
    while (dmem_area != dmem_map.end() && dmem_area->second.is_free && find_next) {
        dmem_area++;
    }

    if (dmem_area == dmem_map.end() || dmem_area->second.is_free) {
        LOG_ERROR(Core, "Unable to find allocated direct memory region to query!");
        return ORBIS_KERNEL_ERROR_EACCES;
    }

    const auto& area = dmem_area->second;
    out_info->start = area.base;
    out_info->end = area.GetEnd();
    out_info->memoryType = area.memory_type;
    return ORBIS_OK;
}

int MemoryManager::DirectQueryAvailable(PAddr search_start, PAddr search_end, size_t alignment,
                                        PAddr* phys_addr_out, size_t* size_out) {
    std::scoped_lock lk{mutex};

    auto dmem_area = FindDmemArea(search_start);
    PAddr paddr{};
    size_t max_size{};
    while (dmem_area != dmem_map.end() && dmem_area->second.GetEnd() <= search_end) {
        if (dmem_area->second.size > max_size) {
            paddr = dmem_area->second.base;
            max_size = dmem_area->second.size;
        }
        dmem_area++;
    }

    *phys_addr_out = alignment > 0 ? Common::AlignUp(paddr, alignment) : paddr;
    *size_out = max_size;
    return ORBIS_OK;
}

std::pair<vk::Buffer, size_t> MemoryManager::GetVulkanBuffer(VAddr addr) {
    auto it = mapped_memories.upper_bound(addr);
    it = std::prev(it);
    ASSERT(it != mapped_memories.end() && it->first <= addr);
    return std::make_pair(*it->second.buffer, addr - it->first);
}

VirtualMemoryArea& MemoryManager::AddMapping(VAddr virtual_addr, size_t size) {
    auto vma_handle = FindVMA(virtual_addr);
    ASSERT_MSG(vma_handle != vma_map.end(), "Virtual address not in vm_map");

    const VirtualMemoryArea& vma = vma_handle->second;
    ASSERT_MSG(vma.type == VMAType::Free && vma.base <= virtual_addr,
               "Adding a mapping to already mapped region");

    const VAddr start_in_vma = virtual_addr - vma.base;
    const VAddr end_in_vma = start_in_vma + size;
    ASSERT_MSG(end_in_vma <= vma.size, "Mapping cannot fit inside free region");

    if (end_in_vma != vma.size) {
        // Split VMA at the end of the allocated region
        Split(vma_handle, end_in_vma);
    }
    if (start_in_vma != 0) {
        // Split VMA at the start of the allocated region
        vma_handle = Split(vma_handle, start_in_vma);
    }

    return vma_handle->second;
}

DirectMemoryArea& MemoryManager::AddDmemAllocation(PAddr addr, size_t size) {
    auto dmem_handle = FindDmemArea(addr);
    ASSERT_MSG(dmem_handle != dmem_map.end(), "Physical address not in dmem_map");

    const DirectMemoryArea& area = dmem_handle->second;
    ASSERT_MSG(area.is_free && area.base <= addr,
               "Adding an allocation to already allocated region");

    const PAddr start_in_area = addr - area.base;
    const PAddr end_in_vma = start_in_area + size;
    ASSERT_MSG(end_in_vma <= area.size, "Mapping cannot fit inside free region");

    if (end_in_vma != area.size) {
        // Split VMA at the end of the allocated region
        Split(dmem_handle, end_in_vma);
    }
    if (start_in_area != 0) {
        // Split VMA at the start of the allocated region
        dmem_handle = Split(dmem_handle, start_in_area);
    }

    return dmem_handle->second;
}

MemoryManager::VMAHandle MemoryManager::Split(VMAHandle vma_handle, size_t offset_in_vma) {
    auto& old_vma = vma_handle->second;
    ASSERT(offset_in_vma < old_vma.size && offset_in_vma > 0);

    auto new_vma = old_vma;
    old_vma.size = offset_in_vma;
    new_vma.base += offset_in_vma;
    new_vma.size -= offset_in_vma;

    if (new_vma.type == VMAType::Direct) {
        new_vma.phys_base += offset_in_vma;
    }
    return vma_map.emplace_hint(std::next(vma_handle), new_vma.base, new_vma);
}

MemoryManager::DMemHandle MemoryManager::Split(DMemHandle dmem_handle, size_t offset_in_area) {
    auto& old_area = dmem_handle->second;
    ASSERT(offset_in_area < old_area.size && offset_in_area > 0);

    auto new_area = old_area;
    old_area.size = offset_in_area;
    new_area.base += offset_in_area;
    new_area.size -= offset_in_area;

    return dmem_map.emplace_hint(std::next(dmem_handle), new_area.base, new_area);
};

void MemoryManager::MapVulkanMemory(VAddr addr, size_t size) {
    return;
    const vk::Device device = instance->GetDevice();
    const auto memory_props = instance->GetPhysicalDevice().getMemoryProperties();
    void* host_pointer = reinterpret_cast<void*>(addr);
    const auto host_mem_props = device.getMemoryHostPointerPropertiesEXT(
        vk::ExternalMemoryHandleTypeFlagBits::eHostAllocationEXT, host_pointer);
    ASSERT(host_mem_props.memoryTypeBits != 0);

    int mapped_memory_type = -1;
    auto find_mem_type_with_flag = [&](const vk::MemoryPropertyFlags flags) {
        u32 host_mem_types = host_mem_props.memoryTypeBits;
        while (host_mem_types != 0) {
            // Try to find a cached memory type
            mapped_memory_type = std::countr_zero(host_mem_types);
            host_mem_types -= (1 << mapped_memory_type);

            if ((memory_props.memoryTypes[mapped_memory_type].propertyFlags & flags) == flags) {
                return;
            }
        }

        mapped_memory_type = -1;
    };

    // First try to find a memory that is both coherent and cached
    find_mem_type_with_flag(vk::MemoryPropertyFlagBits::eHostCoherent |
                            vk::MemoryPropertyFlagBits::eHostCached);
    if (mapped_memory_type == -1)
        // Then only coherent (lower performance)
        find_mem_type_with_flag(vk::MemoryPropertyFlagBits::eHostCoherent);

    if (mapped_memory_type == -1) {
        LOG_CRITICAL(Render_Vulkan, "No coherent memory available for memory mapping");
        mapped_memory_type = std::countr_zero(host_mem_props.memoryTypeBits);
    }

    const vk::StructureChain alloc_info = {
        vk::MemoryAllocateInfo{
            .allocationSize = size,
            .memoryTypeIndex = static_cast<uint32_t>(mapped_memory_type),
        },
        vk::ImportMemoryHostPointerInfoEXT{
            .handleType = vk::ExternalMemoryHandleTypeFlagBits::eHostAllocationEXT,
            .pHostPointer = host_pointer,
        },
    };

    const auto [it, new_memory] = mapped_memories.try_emplace(addr);
    ASSERT_MSG(new_memory, "Attempting to remap already mapped vulkan memory");

    auto& memory = it->second;
    memory.backing = device.allocateMemoryUnique(alloc_info.get());

    constexpr vk::BufferUsageFlags MapFlags =
        vk::BufferUsageFlagBits::eIndexBuffer | vk::BufferUsageFlagBits::eVertexBuffer |
        vk::BufferUsageFlagBits::eTransferSrc | vk::BufferUsageFlagBits::eTransferDst |
        vk::BufferUsageFlagBits::eUniformBuffer | vk::BufferUsageFlagBits::eStorageBuffer;

    const vk::StructureChain buffer_info = {
        vk::BufferCreateInfo{
            .size = size,
            .usage = MapFlags,
            .sharingMode = vk::SharingMode::eExclusive,
        },
        vk::ExternalMemoryBufferCreateInfoKHR{
            .handleTypes = vk::ExternalMemoryHandleTypeFlagBits::eHostAllocationEXT,
        }};
    memory.buffer = device.createBufferUnique(buffer_info.get());
    device.bindBufferMemory(*memory.buffer, *memory.backing, 0);
}

void MemoryManager::UnmapVulkanMemory(VAddr addr, size_t size) {
    return;
    const auto it = mapped_memories.find(addr);
    ASSERT(it != mapped_memories.end() && it->second.buffer_size == size);
    mapped_memories.erase(it);
}

} // namespace Core<|MERGE_RESOLUTION|>--- conflicted
+++ resolved
@@ -194,12 +194,8 @@
     MergeAdjacent(vma_map, it);
 
     // Unmap the memory region.
-<<<<<<< HEAD
     impl.Unmap(virtual_addr, size, has_backing);
-=======
-    impl.Unmap(virtual_addr, size, phys_addr);
     TRACK_FREE(virtual_addr, "VMEM");
->>>>>>> e6269075
 }
 
 int MemoryManager::QueryProtection(VAddr addr, void** start, void** end, u32* prot) {
