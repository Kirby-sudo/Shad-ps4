--- conflicted
+++ resolved
@@ -1,9 +1,6 @@
 // SPDX-FileCopyrightText: Copyright 2024 shadPS4 Emulator Project
 // SPDX-License-Identifier: GPL-2.0-or-later
 
-<<<<<<< HEAD
-=======
-#include <common/logging/log.h>
 #include <core/file_format/playgo_chunk.h>
 #include <core/file_format/psf.h>
 #include <core/file_format/splash.h>
@@ -12,11 +9,10 @@
 #include <core/libraries/libc_internal/libc_internal.h>
 #include <core/libraries/rtc/rtc.h>
 #include <core/libraries/videoout/video_out.h>
->>>>>>> 36141203
-#include <fmt/core.h>
 #include "common/config.h"
 #include "common/debug.h"
 #include "common/logging/backend.h"
+#include "common/logging/log.h"
 #include "common/ntapi.h"
 #include "common/path_util.h"
 #include "common/polyfill_thread.h"
@@ -36,6 +32,8 @@
 #include "emulator.h"
 #include "video_core/renderdoc.h"
 
+#include <fmt/core.h>
+
 Frontend::WindowSDL* g_window = nullptr;
 
 namespace Core {
@@ -62,14 +60,9 @@
     memory = Core::Memory::Instance();
     controller = Common::Singleton<Input::GameController>::Instance();
     linker = Common::Singleton<Core::Linker>::Instance();
-<<<<<<< HEAD
-    window = std::make_unique<Frontend::WindowSDL>(WindowWidth, WindowHeight, controller);
-    g_window = window.get();
 
     // Load renderdoc module.
     VideoCore::LoadRenderDoc();
-=======
->>>>>>> 36141203
 }
 
 Emulator::~Emulator() {
@@ -131,20 +124,18 @@
     }
     mnt->Mount(mount_temp_dir, "/temp0"); // called in app_content ==> stat/mkdir
 
-<<<<<<< HEAD
-    const auto& mount_captures_dir = Common::FS::GetUserPath(Common::FS::PathType::CapturesDir);
-    if (!std::filesystem::exists(mount_captures_dir)) {
-        std::filesystem::create_directory(mount_captures_dir);
-    }
-    VideoCore::SetOutputDir(mount_captures_dir.generic_string(), id);
-=======
     const auto& mount_download_dir =
         Common::FS::GetUserPath(Common::FS::PathType::DownloadDir) / id;
     if (!std::filesystem::exists(mount_download_dir)) {
         std::filesystem::create_directory(mount_download_dir);
     }
     mnt->Mount(mount_download_dir, "/download0");
->>>>>>> 36141203
+
+    const auto& mount_captures_dir = Common::FS::GetUserPath(Common::FS::PathType::CapturesDir);
+    if (!std::filesystem::exists(mount_captures_dir)) {
+        std::filesystem::create_directory(mount_captures_dir);
+    }
+    VideoCore::SetOutputDir(mount_captures_dir.generic_string(), id);
 
     // Initialize kernel and library facilities.
     Libraries::Kernel::init_pthreads();
