--- conflicted
+++ resolved
@@ -32,12 +32,9 @@
             QString iconpath;
             Common::FS::PathToQString(iconpath, game.icon_path);
             game.icon = QImage(iconpath);
-<<<<<<< HEAD
             game.pic_path = game.path / "sce_sys" / "pic1.png";
-=======
-            game.pic_path = game.path + "/sce_sys/pic1.png";
-            game.snd0_path = game.path + "/sce_sys/snd0.at9";
->>>>>>> 54e21793
+            game.snd0_path = game.path / "sce_sys" / "snd0.at9";
+
             if (const auto title = psf.GetString("TITLE"); title.has_value()) {
                 game.name = *title;
             }
