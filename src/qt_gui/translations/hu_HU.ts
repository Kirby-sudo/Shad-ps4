--- conflicted
+++ resolved
@@ -89,14 +89,11 @@
             <location filename="../gui_context_menus.h" line="40"/>
             <source>Open Game Folder</source>
             <translation>Játék Mappa Megnyitása</translation>
-<<<<<<< HEAD
         </message>
 		<message>
             <location filename="../gui_context_menus.h" line="48"/>
             <source>Cheats / Patches</source>
-            <translation>Читы / Патчи</translation>
-=======
->>>>>>> a6a9fff6
+            <translation>Csalások / Javítások</translation>
         </message>
         <message>
             <location filename="../gui_context_menus.h" line="41"/>
@@ -255,14 +252,11 @@
             <location filename="../main_window_ui.h" line="343"/>
             <source>Game Install Directory</source>
             <translation>Játék Telepítési Mappa</translation>
-<<<<<<< HEAD
         </message>
 		<message>
             <location filename="../main_window_ui.h" line="343"/>
             <source>Download Cheats/Patches</source>
-            <translation>Скачать Читы / Патчи</translation>
-=======
->>>>>>> a6a9fff6
+            <translation>Csalások / Javítások letöltése</translation>
         </message>
         <message>
             <location filename="../main_window_ui.h" line="345"/>
