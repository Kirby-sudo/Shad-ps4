--- conflicted
+++ resolved
@@ -1256,29 +1256,17 @@
 		<message>
 			<location filename="../settings_dialog.cpp" line="465"/>
 			<source>gameFoldersBox</source>
-<<<<<<< HEAD
 			<translation>Folderët e lojërave:\nLista e folderëve për të kontrolluar lojërat e instaluara.</translation>
-=======
-			<translation>Dosjet e lojërave: Lista e dosjeve për t'u kontrolluar për lojëra të instaluara.</translation>
->>>>>>> 1cc4ab7e
 		</message>
 		<message>
 			<location filename="../settings_dialog.cpp" line="465"/>
 			<source>addFolderButton</source>
-<<<<<<< HEAD
 			<translation>Shto:\nShto një folder në listë.</translation>
-=======
-			<translation>Shto: Shto një dosje në listë.</translation>
->>>>>>> 1cc4ab7e
 		</message>
 		<message>
 			<location filename="../settings_dialog.cpp" line="465"/>
 			<source>removeFolderButton</source>
-<<<<<<< HEAD
 			<translation>Hiq:\nHiq një folder nga lista.</translation>
-=======
-			<translation>Hiq: Hiq një dosje nga lista.</translation>
->>>>>>> 1cc4ab7e
 		</message>
 		<message>
 			<location filename="../settings_dialog.cpp" line="329"/>
