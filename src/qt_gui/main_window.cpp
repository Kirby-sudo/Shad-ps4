// SPDX-FileCopyrightText: Copyright 2024 shadPS4 Emulator Project
// SPDX-License-Identifier: GPL-2.0-or-later

#include <QDir>
#include <QDockWidget>
#include <QFileDialog>
#include <QMessageBox>
#include <QProgressDialog>
#include <QStatusBar>
#include <QtConcurrent>

#include "about_dialog.h"
#include "common/io_file.h"
#include "common/version.h"
#include "core/file_format/pkg.h"
#include "core/loader.h"
#include "game_install_dialog.h"
#include "main_window.h"
#include "sdl_window_manager.h"
#include "settings_dialog.h"
#include "video_core/renderer_vulkan/vk_instance.h"

MainWindow::MainWindow(QWidget* parent) : QMainWindow(parent), ui(new Ui::MainWindow) {
    ui->setupUi(this);
    setAttribute(Qt::WA_DeleteOnClose);
}

MainWindow::~MainWindow() {
    SaveWindowState();
    const auto config_dir = Common::FS::GetUserPath(Common::FS::PathType::UserDir);
    Config::save(config_dir / "config.toml");
}

bool MainWindow::Init() {
    auto start = std::chrono::steady_clock::now();
    // setup ui
    AddUiWidgets();
    CreateActions();
    CreateRecentGameActions();
    ConfigureGuiFromSettings();
    CreateDockWindows();
    CreateConnects();
    SetLastUsedTheme();
    SetLastIconSizeBullet();
    GetPhysicalDevices();
    // show ui
    setMinimumSize(350, minimumSizeHint().height());
    setWindowTitle(QString::fromStdString("shadPS4 v" + std::string(Common::VERSION)));
    this->show();
    // load game list
    LoadGameLists();

    auto end = std::chrono::steady_clock::now();
    auto duration = std::chrono::duration_cast<std::chrono::milliseconds>(end - start);
    statusBar.reset(new QStatusBar);
    this->setStatusBar(statusBar.data());
    // Update status bar
    int numGames = m_game_info->m_games.size();
    QString statusMessage =
        "Games: " + QString::number(numGames) + " (" + QString::number(duration.count()) + "ms)";
    statusBar->showMessage(statusMessage);
    return true;
}

void MainWindow::CreateActions() {
    // create action group for icon size
    m_icon_size_act_group = new QActionGroup(this);
    m_icon_size_act_group->addAction(ui->setIconSizeTinyAct);
    m_icon_size_act_group->addAction(ui->setIconSizeSmallAct);
    m_icon_size_act_group->addAction(ui->setIconSizeMediumAct);
    m_icon_size_act_group->addAction(ui->setIconSizeLargeAct);

    // create action group for list mode
    m_list_mode_act_group = new QActionGroup(this);
    m_list_mode_act_group->addAction(ui->setlistModeListAct);
    m_list_mode_act_group->addAction(ui->setlistModeGridAct);

    // create action group for themes
    m_theme_act_group = new QActionGroup(this);
    m_theme_act_group->addAction(ui->setThemeDark);
    m_theme_act_group->addAction(ui->setThemeLight);
    m_theme_act_group->addAction(ui->setThemeGreen);
    m_theme_act_group->addAction(ui->setThemeBlue);
    m_theme_act_group->addAction(ui->setThemeViolet);
}

void MainWindow::AddUiWidgets() {
    // add toolbar widgets
    QApplication::setStyle("Fusion");
    ui->toolBar->setObjectName("mw_toolbar");
    ui->toolBar->addWidget(ui->playButton);
    ui->toolBar->addWidget(ui->pauseButton);
    ui->toolBar->addWidget(ui->stopButton);
    ui->toolBar->addWidget(ui->settingsButton);
    ui->toolBar->addWidget(ui->controllerButton);
    QFrame* line = new QFrame(this);
    line->setFrameShape(QFrame::StyledPanel);
    line->setFrameShadow(QFrame::Sunken);
    ui->toolBar->addWidget(line);
    ui->toolBar->addWidget(ui->sizeSliderContainer);
    ui->toolBar->addWidget(ui->mw_searchbar);
}

void MainWindow::CreateDockWindows() {
    // place holder widget is needed for good health they say :)
    QWidget* phCentralWidget = new QWidget(this);
    setCentralWidget(phCentralWidget);

    m_dock_widget.reset(new QDockWidget("Game List", this));
    m_game_list_frame.reset(new GameListFrame(m_game_info, this));
    m_game_list_frame->setObjectName("gamelist");
    m_game_grid_frame.reset(new GameGridFrame(m_game_info, this));
    m_game_grid_frame->setObjectName("gamegridlist");
    m_elf_viewer.reset(new ElfViewer(this));
    m_elf_viewer->setObjectName("elflist");

    int table_mode = Config::getTableMode();
    int slider_pos = 0;
    if (table_mode == 0) { // List
        m_game_grid_frame->hide();
        m_elf_viewer->hide();
        m_game_list_frame->show();
        m_dock_widget->setWidget(m_game_list_frame.data());
        slider_pos = Config::getSliderPositon();
        ui->sizeSlider->setSliderPosition(slider_pos); // set slider pos at start;
        isTableList = true;
    } else if (table_mode == 1) { // Grid
        m_game_list_frame->hide();
        m_elf_viewer->hide();
        m_game_grid_frame->show();
        m_dock_widget->setWidget(m_game_grid_frame.data());
        slider_pos = Config::getSliderPositonGrid();
        ui->sizeSlider->setSliderPosition(slider_pos); // set slider pos at start;
        isTableList = false;
    } else {
        m_game_list_frame->hide();
        m_game_grid_frame->hide();
        m_elf_viewer->show();
        m_dock_widget->setWidget(m_elf_viewer.data());
        isTableList = false;
    }

    m_dock_widget->setAllowedAreas(Qt::AllDockWidgetAreas);
    m_dock_widget->setSizePolicy(QSizePolicy::Expanding, QSizePolicy::Expanding);
    m_dock_widget->resize(this->width(), this->height());
    addDockWidget(Qt::LeftDockWidgetArea, m_dock_widget.data());
    this->setDockNestingEnabled(true);

    // handle resize like this for now, we deal with it when we add more docks
    connect(this, &MainWindow::WindowResized, this, [&]() {
        this->resizeDocks({m_dock_widget.data()}, {this->width()}, Qt::Orientation::Horizontal);
    });
}

void MainWindow::LoadGameLists() {
    // Get game info from game folders.
    m_game_info->GetGameInfo(this);
    if (isTableList) {
        m_game_list_frame->PopulateGameList();
    } else {
        m_game_grid_frame->PopulateGameGrid(m_game_info->m_games, false);
    }
}

void MainWindow::GetPhysicalDevices() {
    Vulkan::Instance instance(false, false);
    auto physical_devices = instance.GetPhysicalDevices();
    for (const vk::PhysicalDevice physical_device : physical_devices) {
        auto prop = physical_device.getProperties();
        QString name = QString::fromUtf8(prop.deviceName, -1);
        if (prop.apiVersion < Vulkan::TargetVulkanApiVersion) {
            name += " * Unsupported Vulkan Version";
        }
        m_physical_devices.push_back(name);
    }
}

void MainWindow::CreateConnects() {
    connect(this, &MainWindow::WindowResized, this, &MainWindow::HandleResize);
    connect(ui->mw_searchbar, &QLineEdit::textChanged, this, &MainWindow::SearchGameTable);
    connect(ui->exitAct, &QAction::triggered, this, &QWidget::close);
    connect(ui->refreshGameListAct, &QAction::triggered, this, &MainWindow::RefreshGameTable);
    connect(ui->showGameListAct, &QAction::triggered, this, &MainWindow::ShowGameList);
    connect(this, &MainWindow::ExtractionFinished, this, &MainWindow::RefreshGameTable);

    connect(ui->sizeSlider, &QSlider::valueChanged, this, [this](int value) {
        if (isTableList) {
            m_game_list_frame->icon_size =
                36 + value; // 36 is the minimum icon size to use due to text disappearing.
            m_game_list_frame->ResizeIcons(36 + value);
            Config::setIconSize(36 + value);
            Config::setSliderPositon(value);
        } else {
            m_game_grid_frame->icon_size = 69 + value;
            m_game_grid_frame->PopulateGameGrid(m_game_info->m_games, false);
            Config::setIconSizeGrid(69 + value);
            Config::setSliderPositonGrid(value);
        }
    });

    connect(ui->playButton, &QPushButton::clicked, this, &MainWindow::StartGame);
    connect(m_game_grid_frame.get(), &QTableWidget::cellDoubleClicked, this,
            &MainWindow::StartGame);
    connect(m_game_list_frame.get(), &QTableWidget::cellDoubleClicked, this,
            &MainWindow::StartGame);

<<<<<<< HEAD

    connect(ui->stopButton, &QPushButton::clicked, this, &MainWindow::StopGame);
    
=======
    connect(ui->configureAct, &QAction::triggered, this, [this]() {
        auto settingsDialog = new SettingsDialog(m_physical_devices, this);
        settingsDialog->exec();
    });

>>>>>>> 958db559
    connect(ui->settingsButton, &QPushButton::clicked, this, [this]() {
        auto settingsDialog = new SettingsDialog(m_physical_devices, this);
        settingsDialog->exec();
    });

    connect(ui->aboutAct, &QAction::triggered, this, [this]() {
        auto aboutDialog = new AboutDialog(this);
        aboutDialog->exec();
    });

    connect(ui->setIconSizeTinyAct, &QAction::triggered, this, [this]() {
        if (isTableList) {
            m_game_list_frame->icon_size =
                36; // 36 is the minimum icon size to use due to text disappearing.
            ui->sizeSlider->setValue(0); // icone_size - 36
            Config::setIconSize(36);
            Config::setSliderPositon(0);
        } else {
            ui->sizeSlider->setValue(0); // icone_size - 36
            Config::setIconSizeGrid(69);
            Config::setSliderPositonGrid(0);
        }
    });

    connect(ui->setIconSizeSmallAct, &QAction::triggered, this, [this]() {
        if (isTableList) {
            m_game_list_frame->icon_size = 64;
            ui->sizeSlider->setValue(28);
            Config::setIconSize(64);
            Config::setSliderPositon(28);
        } else {
            ui->sizeSlider->setValue(28);
            Config::setIconSizeGrid(97);
            Config::setSliderPositonGrid(28);
        }
    });

    connect(ui->setIconSizeMediumAct, &QAction::triggered, this, [this]() {
        if (isTableList) {
            m_game_list_frame->icon_size = 128;
            ui->sizeSlider->setValue(92);
            Config::setIconSize(128);
            Config::setSliderPositon(92);
        } else {
            ui->sizeSlider->setValue(92);
            Config::setIconSizeGrid(160);
            Config::setSliderPositonGrid(91);
        }
    });

    connect(ui->setIconSizeLargeAct, &QAction::triggered, this, [this]() {
        if (isTableList) {
            m_game_list_frame->icon_size = 256;
            ui->sizeSlider->setValue(220);
            Config::setIconSize(256);
            Config::setSliderPositon(220);
        } else {
            ui->sizeSlider->setValue(220);
            Config::setIconSizeGrid(256);
            Config::setSliderPositonGrid(220);
        }
    });
    // List
    connect(ui->setlistModeListAct, &QAction::triggered, m_dock_widget.data(), [this]() {
        m_dock_widget->setWidget(m_game_list_frame.data());
        m_game_grid_frame->hide();
        m_elf_viewer->hide();
        m_game_list_frame->show();
        if (m_game_list_frame->item(0, 0) == nullptr) {
            m_game_list_frame->clearContents();
            m_game_list_frame->PopulateGameList();
        }
        isTableList = true;
        Config::setTableMode(0);
        int slider_pos = Config::getSliderPositon();
        ui->sizeSlider->setEnabled(true);
        ui->sizeSlider->setSliderPosition(slider_pos);
    });
    // Grid
    connect(ui->setlistModeGridAct, &QAction::triggered, m_dock_widget.data(), [this]() {
        m_dock_widget->setWidget(m_game_grid_frame.data());
        m_game_grid_frame->show();
        m_game_list_frame->hide();
        m_elf_viewer->hide();
        if (m_game_grid_frame->item(0, 0) == nullptr) {
            m_game_grid_frame->clearContents();
            m_game_grid_frame->PopulateGameGrid(m_game_info->m_games, false);
        }
        isTableList = false;
        Config::setTableMode(1);
        int slider_pos_grid = Config::getSliderPositonGrid();
        ui->sizeSlider->setEnabled(true);
        ui->sizeSlider->setSliderPosition(slider_pos_grid);
    });
    // Elf
    connect(ui->setlistElfAct, &QAction::triggered, m_dock_widget.data(), [this]() {
        m_dock_widget->setWidget(m_elf_viewer.data());
        m_game_grid_frame->hide();
        m_game_list_frame->hide();
        m_elf_viewer->show();
        isTableList = false;
        ui->sizeSlider->setDisabled(true);
        Config::setTableMode(2);
    });

    // Dump game list.
    connect(ui->dumpGameListAct, &QAction::triggered, this, [&] {
        QString filePath = qApp->applicationDirPath().append("/GameList.txt");
        QFile file(filePath);
        QTextStream out(&file);
        if (!file.open(QIODevice::WriteOnly | QIODevice::Text)) {
            qDebug() << "Failed to open file for writing:" << file.errorString();
            return;
        }
        out << QString("%1 %2 %3 %4 %5\n")
                   .arg("          NAME", -50)
                   .arg("    ID", -10)
                   .arg("FW", -4)
                   .arg(" APP VERSION", -11)
                   .arg("                Path");
        for (const GameInfo& game : m_game_info->m_games) {
            out << QString("%1 %2 %3     %4 %5\n")
                       .arg(QString::fromStdString(game.name), -50)
                       .arg(QString::fromStdString(game.serial), -10)
                       .arg(QString::fromStdString(game.fw), -4)
                       .arg(QString::fromStdString(game.version), -11)
                       .arg(QString::fromStdString(game.path));
        }
    });

    // Package install.
    connect(ui->bootInstallPkgAct, &QAction::triggered, this, &MainWindow::InstallPkg);
    connect(ui->bootGameAct, &QAction::triggered, this, &MainWindow::BootGame);
    connect(ui->gameInstallPathAct, &QAction::triggered, this, &MainWindow::InstallDirectory);

    // elf viewer
    connect(ui->addElfFolderAct, &QAction::triggered, m_elf_viewer.data(),
            &ElfViewer::OpenElfFolder);

    // Package Viewer.
    connect(ui->pkgViewerAct, &QAction::triggered, this, [this]() {
        PKGViewer* pkgViewer = new PKGViewer(
            m_game_info, this, [this](std::filesystem::path file, int pkgNum, int nPkg) {
                this->InstallDragDropPkg(file, pkgNum, nPkg);
            });
        pkgViewer->show();
    });

    // Themes
    connect(ui->setThemeDark, &QAction::triggered, &m_window_themes, [this]() {
        m_window_themes.SetWindowTheme(Theme::Dark, ui->mw_searchbar);
        Config::setMainWindowTheme(static_cast<int>(Theme::Dark));
        if (isIconBlack) {
            SetUiIcons(false);
            isIconBlack = false;
        }
    });
    connect(ui->setThemeLight, &QAction::triggered, &m_window_themes, [this]() {
        m_window_themes.SetWindowTheme(Theme::Light, ui->mw_searchbar);
        Config::setMainWindowTheme(static_cast<int>(Theme::Light));
        if (!isIconBlack) {
            SetUiIcons(true);
            isIconBlack = true;
        }
    });
    connect(ui->setThemeGreen, &QAction::triggered, &m_window_themes, [this]() {
        m_window_themes.SetWindowTheme(Theme::Green, ui->mw_searchbar);
        Config::setMainWindowTheme(static_cast<int>(Theme::Green));
        if (isIconBlack) {
            SetUiIcons(false);
            isIconBlack = false;
        }
    });
    connect(ui->setThemeBlue, &QAction::triggered, &m_window_themes, [this]() {
        m_window_themes.SetWindowTheme(Theme::Blue, ui->mw_searchbar);
        Config::setMainWindowTheme(static_cast<int>(Theme::Blue));
        if (isIconBlack) {
            SetUiIcons(false);
            isIconBlack = false;
        }
    });
    connect(ui->setThemeViolet, &QAction::triggered, &m_window_themes, [this]() {
        m_window_themes.SetWindowTheme(Theme::Violet, ui->mw_searchbar);
        Config::setMainWindowTheme(static_cast<int>(Theme::Violet));
        if (isIconBlack) {
            SetUiIcons(false);
            isIconBlack = false;
        }
    });
}

void MainWindow::StartGame() {
    QString gamePath = "";
    int table_mode = Config::getTableMode();
    if (table_mode == 0) {
        if (m_game_list_frame->currentItem()) {
            int itemID = m_game_list_frame->currentItem()->row();
            gamePath = QString::fromStdString(m_game_info->m_games[itemID].path + "/eboot.bin");
        }
    } else if (table_mode == 1) {
        if (m_game_grid_frame->cellClicked) {
            int itemID = (m_game_grid_frame->crtRow * m_game_grid_frame->columnCnt) +
                         m_game_grid_frame->crtColumn;
            gamePath = QString::fromStdString(m_game_info->m_games[itemID].path + "/eboot.bin");
        }
    } else {
        if (m_elf_viewer->currentItem()) {
            int itemID = m_elf_viewer->currentItem()->row();
            gamePath = QString::fromStdString(m_elf_viewer->m_elf_list[itemID].toStdString());
        }
    }
    if (gamePath != "") {
        AddRecentFiles(gamePath);
        Core::Emulator emulator;
        emulator.Run(gamePath.toUtf8().constData());
    }
}

void MainWindow::StopGame() {
    Frontend::QuitAllSDLWindows();
}

void MainWindow::SearchGameTable(const QString& text) {
    if (isTableList) {
        for (int row = 0; row < m_game_list_frame->rowCount(); row++) {
            QString game_name = QString::fromStdString(m_game_info->m_games[row].name);
            bool match = (game_name.contains(text, Qt::CaseInsensitive)); // Check only in column 1
            m_game_list_frame->setRowHidden(row, !match);
        }
    } else {
        QVector<GameInfo> filteredGames;
        for (const auto& gameInfo : m_game_info->m_games) {
            QString game_name = QString::fromStdString(gameInfo.name);
            if (game_name.contains(text, Qt::CaseInsensitive)) {
                filteredGames.push_back(gameInfo);
            }
        }
        std::sort(filteredGames.begin(), filteredGames.end(), m_game_info->CompareStrings);
        m_game_grid_frame->PopulateGameGrid(filteredGames, true);
    }
}

void MainWindow::ShowGameList() {
    if (ui->showGameListAct->isChecked()) {
        RefreshGameTable();
    } else {
        m_game_grid_frame->clearContents();
        m_game_list_frame->clearContents();
    }
};

void MainWindow::RefreshGameTable() {
    // m_game_info->m_games.clear();
    m_game_info->GetGameInfo(this);
    m_game_list_frame->clearContents();
    m_game_list_frame->PopulateGameList();
    m_game_grid_frame->clearContents();
    m_game_grid_frame->PopulateGameGrid(m_game_info->m_games, false);
    statusBar->clearMessage();
    int numGames = m_game_info->m_games.size();
    QString statusMessage = "Games: " + QString::number(numGames);
    statusBar->showMessage(statusMessage);
}

void MainWindow::ConfigureGuiFromSettings() {
    setGeometry(Config::getMainWindowGeometryX(), Config::getMainWindowGeometryY(),
                Config::getMainWindowGeometryW(), Config::getMainWindowGeometryH());

    ui->showGameListAct->setChecked(true);
    if (isTableList) {
        ui->setlistModeListAct->setChecked(true);
    } else {
        ui->setlistModeGridAct->setChecked(true);
    }
}

void MainWindow::SaveWindowState() const {
    Config::setMainWindowWidth(this->width());
    Config::setMainWindowHeight(this->height());
    Config::setMainWindowGeometry(this->geometry().x(), this->geometry().y(),
                                  this->geometry().width(), this->geometry().height());
}

void MainWindow::InstallPkg() {
    QFileDialog dialog;
    dialog.setFileMode(QFileDialog::ExistingFiles);
    dialog.setNameFilter(tr("PKG File (*.PKG)"));
    if (dialog.exec()) {
        QStringList fileNames = dialog.selectedFiles();
        int nPkg = fileNames.size();
        int pkgNum = 0;
        for (const QString& file : fileNames) {
            ++pkgNum;
            std::filesystem::path path(file.toStdString());
#ifdef _WIN64
            path = std::filesystem::path(file.toStdWString());
#endif
            MainWindow::InstallDragDropPkg(path, pkgNum, nPkg);
        }
    }
}

void MainWindow::BootGame() {
    QFileDialog dialog;
    dialog.setFileMode(QFileDialog::ExistingFile);
    dialog.setNameFilter(tr("ELF files (*.bin *.elf *.oelf)"));
    if (dialog.exec()) {
        QStringList fileNames = dialog.selectedFiles();
        int nFiles = fileNames.size();

        if (nFiles > 1) {
            QMessageBox::critical(nullptr, "Game Boot", QString("Only one file can be selected!"));
        } else {
            std::filesystem::path path(fileNames[0].toStdString());
#ifdef _WIN64
            path = std::filesystem::path(fileNames[0].toStdWString());
#endif
            Core::Emulator emulator;
            emulator.Run(path);
        }
    }
}

void MainWindow::InstallDragDropPkg(std::filesystem::path file, int pkgNum, int nPkg) {
    if (Loader::DetectFileType(file) == Loader::FileTypes::Pkg) {
        pkg = PKG();
        pkg.Open(file);
        std::string failreason;
        const auto extract_path =
            std::filesystem::path(Config::getGameInstallDir()) / pkg.GetTitleID();
        QString pkgType = QString::fromStdString(pkg.GetPkgFlags());
        QDir game_dir(QString::fromStdString(extract_path.string()));
        if (game_dir.exists()) {
            QMessageBox msgBox;
            msgBox.setWindowTitle("PKG Extraction");
            if (pkgType.contains("PATCH")) {
                psf.open("", pkg.sfo);
                QString pkg_app_version = QString::fromStdString(psf.GetString("APP_VER"));
                psf.open(extract_path.string() + "/sce_sys/param.sfo", {});
                QString game_app_version = QString::fromStdString(psf.GetString("APP_VER"));
                double appD = game_app_version.toDouble();
                double pkgD = pkg_app_version.toDouble();
                if (pkgD == appD) {
                    msgBox.setText(
                        QString("Patch detected!\nPKG and Game versions match!: %1\nWould you like "
                                "to overwrite?")
                            .arg(pkg_app_version));
                    msgBox.setStandardButtons(QMessageBox::Yes | QMessageBox::No);
                    msgBox.setDefaultButton(QMessageBox::No);
                } else if (pkgD < appD) {
                    msgBox.setText(QString("Patch detected!\nPKG Version %1 is older "
                                           "than installed version!: %2\nWould you like "
                                           "to overwrite?")
                                       .arg(pkg_app_version, game_app_version));
                    msgBox.setStandardButtons(QMessageBox::Yes | QMessageBox::No);
                    msgBox.setDefaultButton(QMessageBox::No);
                } else {
                    msgBox.setText(QString("Patch detected!\nGame is installed: %1\nWould you like "
                                           "to install Patch: %2?")
                                       .arg(game_app_version, pkg_app_version));
                    msgBox.setStandardButtons(QMessageBox::Yes | QMessageBox::No);
                    msgBox.setDefaultButton(QMessageBox::No);
                }
                int result = msgBox.exec();
                if (result == QMessageBox::Yes) {
                    // Do nothing.
                } else {
                    return;
                }
            } else {
                msgBox.setText(QString("Game already installed\n%1\nWould you like to overwrite?")
                                   .arg(QString::fromStdString(extract_path.string())));
                msgBox.setStandardButtons(QMessageBox::Yes | QMessageBox::No);
                msgBox.setDefaultButton(QMessageBox::No);
                int result = msgBox.exec();
                if (result == QMessageBox::Yes) {
                    // Do nothing.
                } else {
                    return;
                }
            }
        } else {
            // Do nothing;
            if (pkgType.contains("PATCH")) {
                QMessageBox::information(this, "PKG Extraction",
                                         "PKG is a patch, please install the game first!");
                return;
            }
            // what else?
        }

        if (!pkg.Extract(file, extract_path, failreason)) {
            QMessageBox::critical(this, "PKG ERROR", QString::fromStdString(failreason));
        } else {
            int nfiles = pkg.GetNumberOfFiles();

            QVector<int> indices;
            for (int i = 0; i < nfiles; i++) {
                indices.append(i);
            }

            QProgressDialog dialog;
            dialog.setWindowTitle("PKG Extraction");
            dialog.setWindowModality(Qt::WindowModal);
            QString extractmsg = QString("Extracting PKG %1/%2").arg(pkgNum).arg(nPkg);
            dialog.setLabelText(extractmsg);
            dialog.setAutoClose(true);
            dialog.setRange(0, nfiles);

            QFutureWatcher<void> futureWatcher;
            connect(&futureWatcher, &QFutureWatcher<void>::finished, this, [=, this]() {
                if (pkgNum == nPkg) {
                    QString path = QString::fromStdString(Config::getGameInstallDir());
                    QMessageBox extractMsgBox(this);
                    extractMsgBox.setWindowTitle("Extraction Finished");
                    extractMsgBox.setText(QString("Game successfully installed at %1").arg(path));
                    extractMsgBox.addButton(QMessageBox::Ok);
                    extractMsgBox.setDefaultButton(QMessageBox::Ok);
                    connect(&extractMsgBox, &QMessageBox::buttonClicked, this,
                            [&](QAbstractButton* button) {
                                if (extractMsgBox.button(QMessageBox::Ok) == button) {
                                    extractMsgBox.close();
                                    emit ExtractionFinished();
                                }
                            });
                    extractMsgBox.exec();
                }
            });
            connect(&dialog, &QProgressDialog::canceled, [&]() { futureWatcher.cancel(); });
            connect(&futureWatcher, &QFutureWatcher<void>::progressValueChanged, &dialog,
                    &QProgressDialog::setValue);
            futureWatcher.setFuture(
                QtConcurrent::map(indices, [&](int index) { pkg.ExtractFiles(index); }));
            dialog.exec();
        }
    } else {
        QMessageBox::critical(this, "PKG ERROR", "File doesn't appear to be a valid PKG file");
    }
}

void MainWindow::InstallDirectory() {
    GameInstallDialog dlg;
    dlg.exec();
    RefreshGameTable();
}

void MainWindow::SetLastUsedTheme() {
    Theme lastTheme = static_cast<Theme>(Config::getMainWindowTheme());
    m_window_themes.SetWindowTheme(lastTheme, ui->mw_searchbar);

    switch (lastTheme) {
    case Theme::Light:
        ui->setThemeLight->setChecked(true);
        isIconBlack = true;
        break;
    case Theme::Dark:
        ui->setThemeDark->setChecked(true);
        isIconBlack = false;
        SetUiIcons(false);
        break;
    case Theme::Green:
        ui->setThemeGreen->setChecked(true);
        isIconBlack = false;
        SetUiIcons(false);
        break;
    case Theme::Blue:
        ui->setThemeBlue->setChecked(true);
        isIconBlack = false;
        SetUiIcons(false);
        break;
    case Theme::Violet:
        ui->setThemeViolet->setChecked(true);
        isIconBlack = false;
        SetUiIcons(false);
        break;
    }
}

void MainWindow::SetLastIconSizeBullet() {
    // set QAction bullet point if applicable
    int lastSize = Config::getIconSize();
    switch (lastSize) {
    case 36:
        ui->setIconSizeTinyAct->setChecked(true);
        break;
    case 64:
        ui->setIconSizeSmallAct->setChecked(true);
        break;
    case 128:
        ui->setIconSizeMediumAct->setChecked(true);
        break;
    case 256:
        ui->setIconSizeLargeAct->setChecked(true);
        break;
    }
}

QIcon MainWindow::RecolorIcon(const QIcon& icon, bool isWhite) {
    QPixmap pixmap(icon.pixmap(icon.actualSize(QSize(120, 120))));
    QColor clr(isWhite ? Qt::white : Qt::black);
    QBitmap mask = pixmap.createMaskFromColor(clr, Qt::MaskOutColor);
    pixmap.fill(QColor(isWhite ? Qt::black : Qt::white));
    pixmap.setMask(mask);
    return QIcon(pixmap);
}

void MainWindow::SetUiIcons(bool isWhite) {
    ui->bootInstallPkgAct->setIcon(RecolorIcon(ui->bootInstallPkgAct->icon(), isWhite));
    ui->bootGameAct->setIcon(RecolorIcon(ui->bootGameAct->icon(), isWhite));
    ui->exitAct->setIcon(RecolorIcon(ui->exitAct->icon(), isWhite));
    ui->aboutAct->setIcon(RecolorIcon(ui->aboutAct->icon(), isWhite));
    ui->setlistModeListAct->setIcon(RecolorIcon(ui->setlistModeListAct->icon(), isWhite));
    ui->setlistModeGridAct->setIcon(RecolorIcon(ui->setlistModeGridAct->icon(), isWhite));
    ui->gameInstallPathAct->setIcon(RecolorIcon(ui->gameInstallPathAct->icon(), isWhite));
    ui->menuThemes->setIcon(RecolorIcon(ui->menuThemes->icon(), isWhite));
    ui->menuGame_List_Icons->setIcon(RecolorIcon(ui->menuGame_List_Icons->icon(), isWhite));
    ui->playButton->setIcon(RecolorIcon(ui->playButton->icon(), isWhite));
    ui->pauseButton->setIcon(RecolorIcon(ui->pauseButton->icon(), isWhite));
    ui->stopButton->setIcon(RecolorIcon(ui->stopButton->icon(), isWhite));
    ui->settingsButton->setIcon(RecolorIcon(ui->settingsButton->icon(), isWhite));
    ui->controllerButton->setIcon(RecolorIcon(ui->controllerButton->icon(), isWhite));
    ui->refreshGameListAct->setIcon(RecolorIcon(ui->refreshGameListAct->icon(), isWhite));
    ui->menuGame_List_Mode->setIcon(RecolorIcon(ui->menuGame_List_Mode->icon(), isWhite));
    ui->pkgViewerAct->setIcon(RecolorIcon(ui->pkgViewerAct->icon(), isWhite));
    ui->configureAct->setIcon(RecolorIcon(ui->configureAct->icon(), isWhite));
    ui->addElfFolderAct->setIcon(RecolorIcon(ui->addElfFolderAct->icon(), isWhite));
}

void MainWindow::resizeEvent(QResizeEvent* event) {
    emit WindowResized(event);
    QMainWindow::resizeEvent(event);
}

void MainWindow::HandleResize(QResizeEvent* event) {
    if (isTableList) {
        m_game_list_frame->RefreshListBackgroundImage();
    } else {
        m_game_grid_frame->windowWidth = this->width();
        m_game_grid_frame->PopulateGameGrid(m_game_info->m_games, false);
        m_game_grid_frame->RefreshGridBackgroundImage();
    }
}

void MainWindow::AddRecentFiles(QString filePath) {
    std::vector<std::string> vec = Config::getRecentFiles();
    if (!vec.empty()) {
        if (filePath.toStdString() == vec.at(0)) {
            return;
        }
        auto it = std::find(vec.begin(), vec.end(), filePath.toStdString());
        if (it != vec.end()) {
            vec.erase(it);
        }
    }
    vec.insert(vec.begin(), filePath.toStdString());
    if (vec.size() > 6) {
        vec.pop_back();
    }
    Config::setRecentFiles(vec);
    const auto config_dir = Common::FS::GetUserPath(Common::FS::PathType::UserDir);
    Config::save(config_dir / "config.toml");
    CreateRecentGameActions(); // Refresh the QActions.
}

void MainWindow::CreateRecentGameActions() {
    m_recent_files_group = new QActionGroup(this);
    ui->menuRecent->clear();
    std::vector<std::string> vec = Config::getRecentFiles();
    for (int i = 0; i < vec.size(); i++) {
        QAction* recentFileAct = new QAction(this);
        recentFileAct->setText(QString::fromStdString(vec.at(i)));
        ui->menuRecent->addAction(recentFileAct);
        m_recent_files_group->addAction(recentFileAct);
    }

    connect(m_recent_files_group, &QActionGroup::triggered, this, [this](QAction* action) {
        QString gamePath = action->text();
        AddRecentFiles(gamePath); // Update the list.
        Core::Emulator emulator;
        emulator.Run(gamePath.toUtf8().constData());
    });
}<|MERGE_RESOLUTION|>--- conflicted
+++ resolved
@@ -204,17 +204,13 @@
     connect(m_game_list_frame.get(), &QTableWidget::cellDoubleClicked, this,
             &MainWindow::StartGame);
 
-<<<<<<< HEAD
-
     connect(ui->stopButton, &QPushButton::clicked, this, &MainWindow::StopGame);
     
-=======
     connect(ui->configureAct, &QAction::triggered, this, [this]() {
         auto settingsDialog = new SettingsDialog(m_physical_devices, this);
         settingsDialog->exec();
     });
 
->>>>>>> 958db559
     connect(ui->settingsButton, &QPushButton::clicked, this, [this]() {
         auto settingsDialog = new SettingsDialog(m_physical_devices, this);
         settingsDialog->exec();
