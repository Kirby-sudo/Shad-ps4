--- conflicted
+++ resolved
@@ -165,7 +165,6 @@
             BackgroundMusicPlayer::getInstance().setVolume(val);
         });
 
-<<<<<<< HEAD
         connect(ui->discordRPCCheckbox, &QCheckBox::stateChanged, this, [](int val) {
             Config::setEnableDiscordRPC(val);
             auto* rpc = Common::Singleton<DiscordRPCHandler::RPC>::Instance();
@@ -176,7 +175,7 @@
                 rpc->shutdown();
             }
         });
-=======
+      
         connect(ui->backButtonBehaviorComboBox, QOverload<int>::of(&QComboBox::currentIndexChanged),
                 this, [this](int index) {
                     if (index >= 0 && index < ui->backButtonBehaviorComboBox->count()) {
@@ -196,7 +195,6 @@
 
         connect(ui->idleTimeoutSpinBox, &QSpinBox::valueChanged, this,
                 [](int index) { Config::setCursorHideTimeout(index); });
->>>>>>> aba803bd
     }
 
     // GPU TAB
