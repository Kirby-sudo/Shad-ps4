--- conflicted
+++ resolved
@@ -225,19 +225,10 @@
             QString file_path_string =
                 QFileDialog::getExistingDirectory(this, tr("Directory to install games"));
             auto file_path = Common::FS::PathFromQString(file_path_string);
-<<<<<<< HEAD
             if (!file_path.empty()) {
                 if (!Config::addGameInstallDir(file_path)) {
                     return;
                 }
-=======
-            bool not_already_included =
-                std::find(config_dir.begin(), config_dir.end(), file_path) == config_dir.end();
-            if (!file_path.empty() && not_already_included) {
-                std::vector<std::filesystem::path> install_dirs = config_dir;
-                install_dirs.push_back(file_path);
-                Config::setGameInstallDirs(install_dirs);
->>>>>>> 6e986f81
                 QListWidgetItem* item = new QListWidgetItem(file_path_string);
                 ui->gameFoldersListWidget->addItem(item);
             }
