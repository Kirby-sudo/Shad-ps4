// SPDX-FileCopyrightText: Copyright 2024 shadPS4 Emulator Project
// SPDX-License-Identifier: GPL-2.0-or-later

#pragma once

#include <QClipboard>
#include <QDesktopServices>
#include <QMenu>
#include <QMessageBox>
#include <QTreeWidget>
#include <QTreeWidgetItem>

#include "cheats_patches.h"
#include "game_info.h"
#include "trophy_viewer.h"

#ifdef Q_OS_WIN
#include <ShlObj.h>
#include <Windows.h>
#include <objbase.h>
#include <shlguid.h>
#include <shobjidl.h>
#include <wrl/client.h>
#endif
#include "common/path_util.h"

class GuiContextMenus : public QObject {
    Q_OBJECT
public:
    void RequestGameMenu(const QPoint& pos, QVector<GameInfo> m_games, QTableWidget* widget,
                         bool isList) {
        QPoint global_pos = widget->viewport()->mapToGlobal(pos);
        int itemID = 0;
        if (isList) {
            itemID = widget->currentRow();
        } else {
            itemID = widget->currentRow() * widget->columnCount() + widget->currentColumn();
        }

        // Do not show the menu if an item is selected
        if (itemID == -1) {
            return;
        }

        // Setup menu.
        QMenu menu(widget);
        QAction createShortcut(tr("Create Shortcut"), widget);
        QAction openFolder(tr("Open Game Folder"), widget);
        QAction openCheats(tr("Cheats / Patches"), widget);
        QAction openSfoViewer(tr("SFO Viewer"), widget);
        QAction openTrophyViewer(tr("Trophy Viewer"), widget);

        menu.addAction(&openFolder);
        menu.addAction(&createShortcut);
        menu.addAction(&openCheats);
        menu.addAction(&openSfoViewer);
        menu.addAction(&openTrophyViewer);

        // "Copy" submenu.
        QMenu* copyMenu = new QMenu(tr("Copy info"), widget);
        QAction* copyName = new QAction(tr("Copy Name"), widget);
        QAction* copySerial = new QAction(tr("Copy Serial"), widget);
        QAction* copyNameAll = new QAction(tr("Copy All"), widget);

        copyMenu->addAction(copyName);
        copyMenu->addAction(copySerial);
        copyMenu->addAction(copyNameAll);

        menu.addMenu(copyMenu);

        // "Delete..." submenu.
        QMenu* deleteMenu = new QMenu(tr("Delete..."), widget);
        QAction* deleteGame = new QAction(tr("Delete Game"), widget);
        QAction* deleteUpdate = new QAction(tr("Delete Update"), widget);
        QAction* deleteDLC = new QAction(tr("Delete DLC"), widget);

        deleteMenu->addAction(deleteGame);
        deleteMenu->addAction(deleteUpdate);
        deleteMenu->addAction(deleteDLC);

        menu.addMenu(deleteMenu);

        // Show menu.
        auto selected = menu.exec(global_pos);
        if (!selected) {
            return;
        }

        if (selected == &openFolder) {
            QString folderPath;
            Common::FS::PathToQString(folderPath, m_games[itemID].path);
            QDesktopServices::openUrl(QUrl::fromLocalFile(folderPath));
        }

        if (selected == &openSfoViewer) {
            PSF psf;
            QString game_update_path;
            Common::FS::PathToQString(game_update_path, m_games[itemID].path.concat("-UPDATE"));
            std::filesystem::path game_folder_path = m_games[itemID].path;
            if (std::filesystem::exists(Common::FS::PathFromQString(game_update_path))) {
                game_folder_path = Common::FS::PathFromQString(game_update_path);
            }
            if (psf.Open(game_folder_path / "sce_sys" / "param.sfo")) {
                int rows = psf.GetEntries().size();
                QTableWidget* tableWidget = new QTableWidget(rows, 2);
                tableWidget->setAttribute(Qt::WA_DeleteOnClose);
                connect(widget->parent(), &QWidget::destroyed, tableWidget,
                        [tableWidget]() { tableWidget->deleteLater(); });

                tableWidget->verticalHeader()->setVisible(false); // Hide vertical header
                int row = 0;

                for (const auto& entry : psf.GetEntries()) {
                    QTableWidgetItem* keyItem =
                        new QTableWidgetItem(QString::fromStdString(entry.key));
                    QTableWidgetItem* valueItem;
                    switch (entry.param_fmt) {
                    case PSFEntryFmt::Binary: {
                        const auto bin = psf.GetBinary(entry.key);
                        if (!bin.has_value()) {
                            valueItem = new QTableWidgetItem(QString("Unknown"));
                        } else {
                            std::string text;
                            text.reserve(bin->size() * 2);
                            for (const auto& c : *bin) {
                                static constexpr char hex[] = "0123456789ABCDEF";
                                text.push_back(hex[c >> 4 & 0xF]);
                                text.push_back(hex[c & 0xF]);
                            }
                            valueItem = new QTableWidgetItem(QString::fromStdString(text));
                        }
                    } break;
                    case PSFEntryFmt::Text: {
                        auto text = psf.GetString(entry.key);
                        if (!text.has_value()) {
                            valueItem = new QTableWidgetItem(QString("Unknown"));
                        } else {
                            valueItem =
                                new QTableWidgetItem(QString::fromStdString(std::string{*text}));
                        }
                    } break;
                    case PSFEntryFmt::Integer: {
                        auto integer = psf.GetInteger(entry.key);
                        if (!integer.has_value()) {
                            valueItem = new QTableWidgetItem(QString("Unknown"));
                        } else {
                            valueItem =
                                new QTableWidgetItem(QString("0x") + QString::number(*integer, 16));
                        }
                    } break;
                    }

                    tableWidget->setItem(row, 0, keyItem);
                    tableWidget->setItem(row, 1, valueItem);
                    keyItem->setFlags(keyItem->flags() & ~Qt::ItemIsEditable);
                    valueItem->setFlags(valueItem->flags() & ~Qt::ItemIsEditable);
                    row++;
                }
                tableWidget->resizeColumnsToContents();
                tableWidget->resizeRowsToContents();

                int width = tableWidget->horizontalHeader()->sectionSize(0) +
                            tableWidget->horizontalHeader()->sectionSize(1) + 2;
                int height = (rows + 1) * (tableWidget->rowHeight(0));
                tableWidget->setFixedSize(width, height);
                tableWidget->sortItems(0, Qt::AscendingOrder);
                tableWidget->horizontalHeader()->setVisible(false);

                tableWidget->horizontalHeader()->setSectionResizeMode(QHeaderView::Fixed);
                tableWidget->setWindowTitle(tr("SFO Viewer"));
                tableWidget->show();
            }
        }

        if (selected == &openCheats) {
            QString gameName = QString::fromStdString(m_games[itemID].name);
            QString gameSerial = QString::fromStdString(m_games[itemID].serial);
            QString gameVersion = QString::fromStdString(m_games[itemID].version);
            QString gameSize = QString::fromStdString(m_games[itemID].size);
            QString iconPath;
            Common::FS::PathToQString(iconPath, m_games[itemID].icon_path);
            QPixmap gameImage(iconPath);
            CheatsPatches* cheatsPatches =
                new CheatsPatches(gameName, gameSerial, gameVersion, gameSize, gameImage);
            cheatsPatches->show();
            connect(widget->parent(), &QWidget::destroyed, cheatsPatches,
                    [cheatsPatches]() { cheatsPatches->deleteLater(); });
        }

        if (selected == &openTrophyViewer) {
            QString trophyPath, gameTrpPath;
            Common::FS::PathToQString(trophyPath, m_games[itemID].serial);
            Common::FS::PathToQString(gameTrpPath, m_games[itemID].path);
            TrophyViewer* trophyViewer = new TrophyViewer(trophyPath, gameTrpPath);
            trophyViewer->show();
            connect(widget->parent(), &QWidget::destroyed, trophyViewer,
                    [trophyViewer]() { trophyViewer->deleteLater(); });
        }

        if (selected == &createShortcut) {
            QString targetPath;
            Common::FS::PathToQString(targetPath, m_games[itemID].path);
            QString ebootPath = targetPath + "/eboot.bin";

            // Get the full path to the icon
            QString iconPath;
            Common::FS::PathToQString(iconPath, m_games[itemID].icon_path);
            QFileInfo iconFileInfo(iconPath);
            QString icoPath = iconFileInfo.absolutePath() + "/" + iconFileInfo.baseName() + ".ico";

            // Path to shortcut/link
            QString linkPath;

            // Path to the shadps4.exe executable
            QString exePath;
#ifdef Q_OS_WIN
            linkPath = QStandardPaths::writableLocation(QStandardPaths::DesktopLocation) + "/" +
                       QString::fromStdString(m_games[itemID].name)
                           .remove(QRegularExpression("[\\\\/:*?\"<>|]")) +
                       ".lnk";

            exePath = QCoreApplication::applicationFilePath().replace("\\", "/");

#else
            linkPath = QStandardPaths::writableLocation(QStandardPaths::DesktopLocation) + "/" +
                       QString::fromStdString(m_games[itemID].name)
                           .remove(QRegularExpression("[\\\\/:*?\"<>|]")) +
                       ".desktop";
#endif

            // Convert the icon to .ico if necessary
            if (iconFileInfo.suffix().toLower() == "png") {
                // Convert icon from PNG to ICO
                if (convertPngToIco(iconPath, icoPath)) {

#ifdef Q_OS_WIN
                    if (createShortcutWin(linkPath, ebootPath, icoPath, exePath)) {
#else
                    if (createShortcutLinux(linkPath, ebootPath, iconPath)) {
#endif
                        QMessageBox::information(
                            nullptr, tr("Shortcut creation"),
                            QString(tr("Shortcut created successfully!\n %1")).arg(linkPath));
                    } else {
                        QMessageBox::critical(
                            nullptr, tr("Error"),
                            QString(tr("Error creating shortcut!\n %1")).arg(linkPath));
                    }
                } else {
                    QMessageBox::critical(nullptr, tr("Error"), tr("Failed to convert icon."));
                }
            } else {
                // If the icon is already in ICO format, we just create the shortcut
#ifdef Q_OS_WIN
                if (createShortcutWin(linkPath, ebootPath, iconPath, exePath)) {
#else
                if (createShortcutLinux(linkPath, ebootPath, iconPath)) {
#endif
                    QMessageBox::information(
                        nullptr, tr("Shortcut creation"),
                        QString(tr("Shortcut created successfully!\n %1")).arg(linkPath));
                } else {
                    QMessageBox::critical(
                        nullptr, tr("Error"),
                        QString(tr("Error creating shortcut!\n %1")).arg(linkPath));
                }
            }
        }

        // Handle the "Copy" actions
        if (selected == copyName) {
            QClipboard* clipboard = QGuiApplication::clipboard();
            clipboard->setText(QString::fromStdString(m_games[itemID].name));
        }

        if (selected == copySerial) {
            QClipboard* clipboard = QGuiApplication::clipboard();
            clipboard->setText(QString::fromStdString(m_games[itemID].serial));
        }

        if (selected == copyNameAll) {
            QClipboard* clipboard = QGuiApplication::clipboard();
            QString combinedText = QString("Name:%1 | Serial:%2 | Version:%3 | Size:%4")
                                       .arg(QString::fromStdString(m_games[itemID].name))
                                       .arg(QString::fromStdString(m_games[itemID].serial))
                                       .arg(QString::fromStdString(m_games[itemID].version))
                                       .arg(QString::fromStdString(m_games[itemID].size));
            clipboard->setText(combinedText);
        }

        if (selected == deleteGame || selected == deleteUpdate || selected == deleteDLC) {
            bool error = false;
            QString folder_path, game_update_path, dlc_path;
            Common::FS::PathToQString(folder_path, m_games[itemID].path);
            Common::FS::PathToQString(game_update_path, m_games[itemID].path.concat("-UPDATE"));
            Common::FS::PathToQString(
                dlc_path, Config::getAddonInstallDir() /
                              Common::FS::PathFromQString(folder_path).parent_path().filename());
            QString message_type = tr("Game");

            if (selected == deleteUpdate) {
                if (!Config::getSeparateUpdateEnabled()) {
<<<<<<< HEAD
                    QMessageBox::critical(
                        nullptr, tr("Error"),
                        QString(tr("This feature requires the 'Enable Separate Update Folder' "
                                   "config option "
                                   "to work. If you want to use this feature, please enable it and "
                                   "make sure a separated update is installed.")));
=======
                    QMessageBox::critical(nullptr, tr("Error"),
                                          QString(tr("requiresEnableSeparateUpdateFolder_MSG")));
>>>>>>> aa958c4d
                    error = true;
                } else if (!std::filesystem::exists(
                               Common::FS::PathFromQString(game_update_path))) {
                    QMessageBox::critical(nullptr, tr("Error"),
                                          QString(tr("This game has no update to delete!")));
                    error = true;
                } else {
                    folder_path = game_update_path;
                    message_type = tr("Update");
                }
            } else if (selected == deleteDLC) {
                if (!std::filesystem::exists(Common::FS::PathFromQString(dlc_path))) {
                    QMessageBox::critical(nullptr, tr("Error"),
                                          QString(tr("This game has no DLC to delete!")));
                    error = true;
                } else {
                    folder_path = dlc_path;
                    message_type = tr("DLC");
                }
            }
            if (!error) {
                QString gameName = QString::fromStdString(m_games[itemID].name);
                QDir dir(folder_path);
                QMessageBox::StandardButton reply = QMessageBox::question(
                    nullptr, QString(tr("Delete %1")).arg(message_type),
                    QString(tr("Are you sure you want to delete %1's %2 directory?"))
                        .arg(gameName, message_type),
                    QMessageBox::Yes | QMessageBox::No);
                if (reply == QMessageBox::Yes) {
                    dir.removeRecursively();
                }
            }
        }
    }

    int GetRowIndex(QTreeWidget* treeWidget, QTreeWidgetItem* item) {
        int row = 0;
        for (int i = 0; i < treeWidget->topLevelItemCount(); i++) { // check top level/parent items
            QTreeWidgetItem* currentItem = treeWidget->topLevelItem(i);
            if (currentItem == item) {
                return row;
            }
            row++;

            if (currentItem->childCount() > 0) { // check child items
                for (int j = 0; j < currentItem->childCount(); j++) {
                    QTreeWidgetItem* childItem = currentItem->child(j);
                    if (childItem == item) {
                        return row;
                    }
                    row++;
                }
            }
        }
        return -1;
    }

    void RequestGameMenuPKGViewer(
        const QPoint& pos, QStringList m_pkg_app_list, QTreeWidget* treeWidget,
        std::function<void(std::filesystem::path, int, int)> InstallDragDropPkg) {
        QPoint global_pos = treeWidget->viewport()->mapToGlobal(pos); // context menu position
        QTreeWidgetItem* currentItem = treeWidget->currentItem();     // current clicked item
        int itemIndex = GetRowIndex(treeWidget, currentItem);         // row

        QMenu menu(treeWidget);
        QAction installPackage(tr("Install PKG"), treeWidget);

        menu.addAction(&installPackage);

        auto selected = menu.exec(global_pos);
        if (!selected) {
            return;
        }

        if (selected == &installPackage) {
            QStringList pkg_app_ = m_pkg_app_list[itemIndex].split(";;");
            std::filesystem::path path = Common::FS::PathFromQString(pkg_app_[9]);
            InstallDragDropPkg(path, 1, 1);
        }
    }

private:
    bool convertPngToIco(const QString& pngFilePath, const QString& icoFilePath) {
        // Load the PNG image
        QImage image(pngFilePath);
        if (image.isNull()) {
            return false;
        }

        // Scale the image to the default icon size (256x256 pixels)
        QImage scaledImage =
            image.scaled(QSize(256, 256), Qt::KeepAspectRatio, Qt::SmoothTransformation);

        // Convert the image to QPixmap
        QPixmap pixmap = QPixmap::fromImage(scaledImage);

        // Save the pixmap as an ICO file
        if (pixmap.save(icoFilePath, "ICO")) {
            return true;
        } else {
            return false;
        }
    }

#ifdef Q_OS_WIN
    bool createShortcutWin(const QString& linkPath, const QString& targetPath,
                           const QString& iconPath, const QString& exePath) {
        CoInitializeEx(nullptr, COINIT_APARTMENTTHREADED);

        // Create the ShellLink object
        Microsoft::WRL::ComPtr<IShellLink> pShellLink;
        HRESULT hres = CoCreateInstance(CLSID_ShellLink, nullptr, CLSCTX_INPROC_SERVER,
                                        IID_PPV_ARGS(&pShellLink));
        if (SUCCEEDED(hres)) {
            // Defines the path to the program executable
            pShellLink->SetPath((LPCWSTR)exePath.utf16());

            // Sets the home directory ("Start in")
            pShellLink->SetWorkingDirectory((LPCWSTR)QFileInfo(exePath).absolutePath().utf16());

            // Set arguments, eboot.bin file location
            QString arguments = QString("\"%1\"").arg(targetPath);
            pShellLink->SetArguments((LPCWSTR)arguments.utf16());

            // Set the icon for the shortcut
            pShellLink->SetIconLocation((LPCWSTR)iconPath.utf16(), 0);

            // Save the shortcut
            Microsoft::WRL::ComPtr<IPersistFile> pPersistFile;
            hres = pShellLink.As(&pPersistFile);
            if (SUCCEEDED(hres)) {
                hres = pPersistFile->Save((LPCWSTR)linkPath.utf16(), TRUE);
            }
        }

        CoUninitialize();

        return SUCCEEDED(hres);
    }
#else
    bool createShortcutLinux(const QString& linkPath, const QString& targetPath,
                             const QString& iconPath) {
        QFile shortcutFile(linkPath);
        if (!shortcutFile.open(QIODevice::WriteOnly | QIODevice::Text)) {
            QMessageBox::critical(nullptr, "Error",
                                  QString("Error creating shortcut!\n %1").arg(linkPath));
            return false;
        }

        QTextStream out(&shortcutFile);
        out << "[Desktop Entry]\n";
        out << "Version=1.0\n";
        out << "Name=" << QFileInfo(linkPath).baseName() << "\n";
        out << "Exec=" << QCoreApplication::applicationFilePath() << " \"" << targetPath << "\"\n";
        out << "Icon=" << iconPath << "\n";
        out << "Terminal=false\n";
        out << "Type=Application\n";
        shortcutFile.close();

        return true;
    }
#endif
};<|MERGE_RESOLUTION|>--- conflicted
+++ resolved
@@ -300,17 +300,8 @@
 
             if (selected == deleteUpdate) {
                 if (!Config::getSeparateUpdateEnabled()) {
-<<<<<<< HEAD
-                    QMessageBox::critical(
-                        nullptr, tr("Error"),
-                        QString(tr("This feature requires the 'Enable Separate Update Folder' "
-                                   "config option "
-                                   "to work. If you want to use this feature, please enable it and "
-                                   "make sure a separated update is installed.")));
-=======
                     QMessageBox::critical(nullptr, tr("Error"),
                                           QString(tr("requiresEnableSeparateUpdateFolder_MSG")));
->>>>>>> aa958c4d
                     error = true;
                 } else if (!std::filesystem::exists(
                                Common::FS::PathFromQString(game_update_path))) {
