// SPDX-FileCopyrightText: Copyright 2024 shadPS4 Emulator Project
// SPDX-License-Identifier: GPL-2.0-or-later

#include <fstream>
#include <string>
#include <common/version.h>
#include <fmt/core.h>
#include <fmt/xchar.h> // for wstring support
#include <toml.hpp>
#include "common/logging/formatter.h"
#include "common/path_util.h"
#include "config.h"

namespace toml {
template <typename TC, typename K>
std::filesystem::path find_fs_path_or(const basic_value<TC>& v, const K& ky,
                                      std::filesystem::path opt) {
    try {
        auto str = find<std::string>(v, ky);
        if (str.empty()) {
            return opt;
        }
        std::u8string u8str{(char8_t*)&str.front(), (char8_t*)&str.back() + 1};
        return std::filesystem::path{u8str};
    } catch (...) {
        return opt;
    }
}
} // namespace toml

namespace Config {

static bool isNeo = false;
static bool isFullscreen = false;
static bool playBGM = false;
static int BGMvolume = 50;
static bool enableDiscordRPC = false;
static u32 screenWidth = 1280;
static u32 screenHeight = 720;
static s32 gpuId = -1; // Vulkan physical device index. Set to negative for auto select
static std::string logFilter;
static std::string logType = "async";
static std::string userName = "shadPS4";
static std::string updateChannel;
<<<<<<< HEAD
static std::string patchFile = "";
=======
static std::string backButtonBehavior = "left";
>>>>>>> e45eb0da
static bool useSpecialPad = false;
static int specialPadClass = 1;
static bool isDebugDump = false;
static bool isShowSplash = false;
static bool isAutoUpdate = false;
static bool isNullGpu = false;
static bool shouldCopyGPUBuffers = false;
static bool shouldDumpShaders = false;
static u32 vblankDivider = 1;
static bool vkValidation = false;
static bool vkValidationSync = false;
static bool vkValidationGpu = false;
static bool rdocEnable = false;
static bool vkMarkers = false;
static bool vkCrashDiagnostic = false;
static s16 cursorState = HideCursorState::Idle;
static int cursorHideTimeout = 5; // 5 seconds (default)

// Gui
std::filesystem::path settings_install_dir = {};
std::filesystem::path settings_addon_install_dir = {};
u32 main_window_geometry_x = 400;
u32 main_window_geometry_y = 400;
u32 main_window_geometry_w = 1280;
u32 main_window_geometry_h = 720;
u32 mw_themes = 0;
u32 m_icon_size = 36;
u32 m_icon_size_grid = 69;
u32 m_slider_pos = 0;
u32 m_slider_pos_grid = 0;
u32 m_table_mode = 0;
u32 m_window_size_W = 1280;
u32 m_window_size_H = 720;
std::vector<std::string> m_pkg_viewer;
std::vector<std::string> m_elf_viewer;
std::vector<std::string> m_recent_files;
std::string emulator_language = "en";
// Settings
u32 m_language = 1; // english

bool isNeoMode() {
    return isNeo;
}

bool isFullscreenMode() {
    return isFullscreen;
}

bool getPlayBGM() {
    return playBGM;
}

int getBGMvolume() {
    return BGMvolume;
}

bool getEnableDiscordRPC() {
    return enableDiscordRPC;
}

s16 getCursorState() {
    return cursorState;
}

int getCursorHideTimeout() {
    return cursorHideTimeout;
}

u32 getScreenWidth() {
    return screenWidth;
}

u32 getScreenHeight() {
    return screenHeight;
}

s32 getGpuId() {
    return gpuId;
}

std::string getLogFilter() {
    return logFilter;
}

std::string getLogType() {
    return logType;
}

std::string getUserName() {
    return userName;
}

std::string getUpdateChannel() {
    return updateChannel;
}

<<<<<<< HEAD
std::string getPatchFile() {
    return patchFile;
=======
std::string getBackButtonBehavior() {
    return backButtonBehavior;
>>>>>>> e45eb0da
}

bool getUseSpecialPad() {
    return useSpecialPad;
}

int getSpecialPadClass() {
    return specialPadClass;
}

bool debugDump() {
    return isDebugDump;
}

bool showSplash() {
    return isShowSplash;
}

bool autoUpdate() {
    return isAutoUpdate;
}

bool nullGpu() {
    return isNullGpu;
}

bool copyGPUCmdBuffers() {
    return shouldCopyGPUBuffers;
}

bool dumpShaders() {
    return shouldDumpShaders;
}

bool isRdocEnabled() {
    return rdocEnable;
}

bool isMarkersEnabled() {
    return vkMarkers;
}

u32 vblankDiv() {
    return vblankDivider;
}

bool vkValidationEnabled() {
    return vkValidation;
}

bool vkValidationSyncEnabled() {
    return vkValidationSync;
}

bool vkValidationGpuEnabled() {
    return vkValidationGpu;
}

bool vkMarkersEnabled() {
    return vkMarkers || vkCrashDiagnostic; // Crash diagnostic forces markers on
}

bool vkCrashDiagnosticEnabled() {
    return vkCrashDiagnostic;
}

void setGpuId(s32 selectedGpuId) {
    gpuId = selectedGpuId;
}

void setScreenWidth(u32 width) {
    screenWidth = width;
}

void setScreenHeight(u32 height) {
    screenHeight = height;
}

void setDebugDump(bool enable) {
    isDebugDump = enable;
}

void setShowSplash(bool enable) {
    isShowSplash = enable;
}

void setAutoUpdate(bool enable) {
    isAutoUpdate = enable;
}

void setNullGpu(bool enable) {
    isNullGpu = enable;
}

void setCopyGPUCmdBuffers(bool enable) {
    shouldCopyGPUBuffers = enable;
}

void setDumpShaders(bool enable) {
    shouldDumpShaders = enable;
}

void setVkValidation(bool enable) {
    vkValidation = enable;
}

void setVkSyncValidation(bool enable) {
    vkValidationSync = enable;
}

void setRdocEnabled(bool enable) {
    rdocEnable = enable;
}

void setVblankDiv(u32 value) {
    vblankDivider = value;
}

void setFullscreenMode(bool enable) {
    isFullscreen = enable;
}

void setPlayBGM(bool enable) {
    playBGM = enable;
}

void setBGMvolume(int volume) {
    BGMvolume = volume;
}

void setEnableDiscordRPC(bool enable) {
    enableDiscordRPC = enable;
}

void setCursorState(s16 newCursorState) {
    cursorState = newCursorState;
}

void setCursorHideTimeout(int newcursorHideTimeout) {
    cursorHideTimeout = newcursorHideTimeout;
}

void setLanguage(u32 language) {
    m_language = language;
}

void setNeoMode(bool enable) {
    isNeo = enable;
}

void setLogType(const std::string& type) {
    logType = type;
}

void setLogFilter(const std::string& type) {
    logFilter = type;
}

void setUserName(const std::string& type) {
    userName = type;
}

void setUpdateChannel(const std::string& type) {
    updateChannel = type;
}

<<<<<<< HEAD
void setPatchFile(const std::string& fileName) {
    patchFile = fileName;
=======
void setBackButtonBehavior(const std::string& type) {
    backButtonBehavior = type;
>>>>>>> e45eb0da
}

void setUseSpecialPad(bool use) {
    useSpecialPad = use;
}

void setSpecialPadClass(int type) {
    specialPadClass = type;
}

void setMainWindowGeometry(u32 x, u32 y, u32 w, u32 h) {
    main_window_geometry_x = x;
    main_window_geometry_y = y;
    main_window_geometry_w = w;
    main_window_geometry_h = h;
}
void setGameInstallDir(const std::filesystem::path& dir) {
    settings_install_dir = dir;
}
void setAddonInstallDir(const std::filesystem::path& dir) {
    settings_addon_install_dir = dir;
}
void setMainWindowTheme(u32 theme) {
    mw_themes = theme;
}
void setIconSize(u32 size) {
    m_icon_size = size;
}
void setIconSizeGrid(u32 size) {
    m_icon_size_grid = size;
}
void setSliderPosition(u32 pos) {
    m_slider_pos = pos;
}
void setSliderPositionGrid(u32 pos) {
    m_slider_pos_grid = pos;
}
void setTableMode(u32 mode) {
    m_table_mode = mode;
}
void setMainWindowWidth(u32 width) {
    m_window_size_W = width;
}
void setMainWindowHeight(u32 height) {
    m_window_size_H = height;
}
void setPkgViewer(const std::vector<std::string>& pkgList) {
    m_pkg_viewer.resize(pkgList.size());
    m_pkg_viewer = pkgList;
}
void setElfViewer(const std::vector<std::string>& elfList) {
    m_elf_viewer.resize(elfList.size());
    m_elf_viewer = elfList;
}
void setRecentFiles(const std::vector<std::string>& recentFiles) {
    m_recent_files.resize(recentFiles.size());
    m_recent_files = recentFiles;
}

void setEmulatorLanguage(std::string language) {
    emulator_language = language;
}

u32 getMainWindowGeometryX() {
    return main_window_geometry_x;
}
u32 getMainWindowGeometryY() {
    return main_window_geometry_y;
}
u32 getMainWindowGeometryW() {
    return main_window_geometry_w;
}
u32 getMainWindowGeometryH() {
    return main_window_geometry_h;
}
std::filesystem::path getGameInstallDir() {
    return settings_install_dir;
}
std::filesystem::path getAddonInstallDir() {
    if (settings_addon_install_dir.empty()) {
        // Default for users without a config file or a config file from before this option existed
        return Common::FS::GetUserPath(Common::FS::PathType::UserDir) / "addcont";
    }
    return settings_addon_install_dir;
}
u32 getMainWindowTheme() {
    return mw_themes;
}
u32 getIconSize() {
    return m_icon_size;
}
u32 getIconSizeGrid() {
    return m_icon_size_grid;
}
u32 getSliderPosition() {
    return m_slider_pos;
}
u32 getSliderPositionGrid() {
    return m_slider_pos_grid;
}
u32 getTableMode() {
    return m_table_mode;
}
u32 getMainWindowWidth() {
    return m_window_size_W;
}
u32 getMainWindowHeight() {
    return m_window_size_H;
}
std::vector<std::string> getPkgViewer() {
    return m_pkg_viewer;
}
std::vector<std::string> getElfViewer() {
    return m_elf_viewer;
}
std::vector<std::string> getRecentFiles() {
    return m_recent_files;
}

std::string getEmulatorLanguage() {
    return emulator_language;
}

u32 GetLanguage() {
    return m_language;
}
void load(const std::filesystem::path& path) {
    // If the configuration file does not exist, create it and return
    std::error_code error;
    if (!std::filesystem::exists(path, error)) {
        save(path);
        return;
    }

    toml::value data;

    try {
        std::ifstream ifs;
        ifs.exceptions(std::ifstream::failbit | std::ifstream::badbit);
        ifs.open(path, std::ios_base::binary);
        data = toml::parse(ifs, std::string{fmt::UTF(path.filename().u8string()).data});
    } catch (std::exception& ex) {
        fmt::print("Got exception trying to load config file. Exception: {}\n", ex.what());
        return;
    }
    if (data.contains("General")) {
        const toml::value& general = data.at("General");

        isNeo = toml::find_or<bool>(general, "isPS4Pro", false);
        isFullscreen = toml::find_or<bool>(general, "Fullscreen", false);
        playBGM = toml::find_or<bool>(general, "playBGM", false);
        BGMvolume = toml::find_or<int>(general, "BGMvolume", 50);
        enableDiscordRPC = toml::find_or<bool>(general, "enableDiscordRPC", true);
        logFilter = toml::find_or<std::string>(general, "logFilter", "");
        logType = toml::find_or<std::string>(general, "logType", "sync");
        userName = toml::find_or<std::string>(general, "userName", "shadPS4");
        if (Common::isRelease) {
            updateChannel = toml::find_or<std::string>(general, "updateChannel", "Release");
        } else {
            updateChannel = toml::find_or<std::string>(general, "updateChannel", "Nightly");
        }
        isShowSplash = toml::find_or<bool>(general, "showSplash", true);
        isAutoUpdate = toml::find_or<bool>(general, "autoUpdate", false);
<<<<<<< HEAD
        patchFile = toml::find_or<std::string>(general, "patchFile", "");
=======
        backButtonBehavior = toml::find_or<std::string>(general, "backButtonBehavior", "left");
>>>>>>> e45eb0da
    }

    if (data.contains("Input")) {
        const toml::value& input = data.at("Input");

        cursorState = toml::find_or<int>(input, "cursorState", HideCursorState::Idle);
        cursorHideTimeout = toml::find_or<int>(input, "cursorHideTimeout", 5);
        useSpecialPad = toml::find_or<bool>(input, "useSpecialPad", false);
        specialPadClass = toml::find_or<int>(input, "specialPadClass", 1);
    }

    if (data.contains("GPU")) {
        const toml::value& gpu = data.at("GPU");

        screenWidth = toml::find_or<int>(gpu, "screenWidth", screenWidth);
        screenHeight = toml::find_or<int>(gpu, "screenHeight", screenHeight);
        isNullGpu = toml::find_or<bool>(gpu, "nullGpu", false);
        shouldCopyGPUBuffers = toml::find_or<bool>(gpu, "copyGPUBuffers", false);
        shouldDumpShaders = toml::find_or<bool>(gpu, "dumpShaders", false);
        vblankDivider = toml::find_or<int>(gpu, "vblankDivider", 1);
    }

    if (data.contains("Vulkan")) {
        const toml::value& vk = data.at("Vulkan");

        gpuId = toml::find_or<int>(vk, "gpuId", -1);
        vkValidation = toml::find_or<bool>(vk, "validation", false);
        vkValidationSync = toml::find_or<bool>(vk, "validation_sync", false);
        vkValidationGpu = toml::find_or<bool>(vk, "validation_gpu", true);
        rdocEnable = toml::find_or<bool>(vk, "rdocEnable", false);
        vkMarkers = toml::find_or<bool>(vk, "rdocMarkersEnable", false);
        vkCrashDiagnostic = toml::find_or<bool>(vk, "crashDiagnostic", false);
    }

    if (data.contains("Debug")) {
        const toml::value& debug = data.at("Debug");

        isDebugDump = toml::find_or<bool>(debug, "DebugDump", false);
    }

    if (data.contains("GUI")) {
        const toml::value& gui = data.at("GUI");

        m_icon_size = toml::find_or<int>(gui, "iconSize", 0);
        m_icon_size_grid = toml::find_or<int>(gui, "iconSizeGrid", 0);
        m_slider_pos = toml::find_or<int>(gui, "sliderPos", 0);
        m_slider_pos_grid = toml::find_or<int>(gui, "sliderPosGrid", 0);
        mw_themes = toml::find_or<int>(gui, "theme", 0);
        m_window_size_W = toml::find_or<int>(gui, "mw_width", 0);
        m_window_size_H = toml::find_or<int>(gui, "mw_height", 0);
        settings_install_dir = toml::find_fs_path_or(gui, "installDir", {});
        settings_addon_install_dir = toml::find_fs_path_or(gui, "addonInstallDir", {});
        main_window_geometry_x = toml::find_or<int>(gui, "geometry_x", 0);
        main_window_geometry_y = toml::find_or<int>(gui, "geometry_y", 0);
        main_window_geometry_w = toml::find_or<int>(gui, "geometry_w", 0);
        main_window_geometry_h = toml::find_or<int>(gui, "geometry_h", 0);
        m_pkg_viewer = toml::find_or<std::vector<std::string>>(gui, "pkgDirs", {});
        m_elf_viewer = toml::find_or<std::vector<std::string>>(gui, "elfDirs", {});
        m_recent_files = toml::find_or<std::vector<std::string>>(gui, "recentFiles", {});
        m_table_mode = toml::find_or<int>(gui, "gameTableMode", 0);
        emulator_language = toml::find_or<std::string>(gui, "emulatorLanguage", "en");
    }

    if (data.contains("Settings")) {
        const toml::value& settings = data.at("Settings");

        m_language = toml::find_or<int>(settings, "consoleLanguage", 1);
    }
}

void loadArgs(int& argc, char* argv[]) {
    for (int i = 0; i < argc; i++) {
        const std::string arg = argv[i];
        if (arg == "-p") {
            patchFile = argv[i + 1];
        } else if (arg == "-f") {
            isFullscreen = true;
        }
    }
}

void save(const std::filesystem::path& path) {
    toml::value data;

    std::error_code error;
    if (std::filesystem::exists(path, error)) {
        try {
            std::ifstream ifs;
            ifs.exceptions(std::ifstream::failbit | std::ifstream::badbit);
            ifs.open(path, std::ios_base::binary);
            data = toml::parse(ifs, std::string{fmt::UTF(path.filename().u8string()).data});
        } catch (const std::exception& ex) {
            fmt::print("Exception trying to parse config file. Exception: {}\n", ex.what());
            return;
        }
    } else {
        if (error) {
            fmt::print("Filesystem error: {}\n", error.message());
        }
        fmt::print("Saving new configuration file {}\n", fmt::UTF(path.u8string()));
    }

    data["General"]["isPS4Pro"] = isNeo;
    data["General"]["Fullscreen"] = isFullscreen;
    data["General"]["playBGM"] = playBGM;
    data["General"]["BGMvolume"] = BGMvolume;
    data["General"]["enableDiscordRPC"] = enableDiscordRPC;
    data["General"]["logFilter"] = logFilter;
    data["General"]["logType"] = logType;
    data["General"]["userName"] = userName;
    data["General"]["updateChannel"] = updateChannel;
    data["General"]["showSplash"] = isShowSplash;
    data["General"]["autoUpdate"] = isAutoUpdate;
<<<<<<< HEAD
    data["General"]["patchFile"] = patchFile;
=======
    data["Input"]["cursorState"] = cursorState;
    data["Input"]["cursorHideTimeout"] = cursorHideTimeout;
    data["General"]["backButtonBehavior"] = backButtonBehavior;
>>>>>>> e45eb0da
    data["Input"]["useSpecialPad"] = useSpecialPad;
    data["Input"]["specialPadClass"] = specialPadClass;
    data["GPU"]["screenWidth"] = screenWidth;
    data["GPU"]["screenHeight"] = screenHeight;
    data["GPU"]["nullGpu"] = isNullGpu;
    data["GPU"]["copyGPUBuffers"] = shouldCopyGPUBuffers;
    data["GPU"]["dumpShaders"] = shouldDumpShaders;
    data["GPU"]["vblankDivider"] = vblankDivider;
    data["Vulkan"]["gpuId"] = gpuId;
    data["Vulkan"]["validation"] = vkValidation;
    data["Vulkan"]["validation_sync"] = vkValidationSync;
    data["Vulkan"]["validation_gpu"] = vkValidationGpu;
    data["Vulkan"]["rdocEnable"] = rdocEnable;
    data["Vulkan"]["rdocMarkersEnable"] = vkMarkers;
    data["Vulkan"]["crashDiagnostic"] = vkCrashDiagnostic;
    data["Debug"]["DebugDump"] = isDebugDump;
    data["GUI"]["theme"] = mw_themes;
    data["GUI"]["iconSize"] = m_icon_size;
    data["GUI"]["sliderPos"] = m_slider_pos;
    data["GUI"]["iconSizeGrid"] = m_icon_size_grid;
    data["GUI"]["sliderPosGrid"] = m_slider_pos_grid;
    data["GUI"]["gameTableMode"] = m_table_mode;
    data["GUI"]["mw_width"] = m_window_size_W;
    data["GUI"]["mw_height"] = m_window_size_H;
    data["GUI"]["installDir"] = std::string{fmt::UTF(settings_install_dir.u8string()).data};
    data["GUI"]["addonInstallDir"] =
        std::string{fmt::UTF(settings_addon_install_dir.u8string()).data};
    data["GUI"]["geometry_x"] = main_window_geometry_x;
    data["GUI"]["geometry_y"] = main_window_geometry_y;
    data["GUI"]["geometry_w"] = main_window_geometry_w;
    data["GUI"]["geometry_h"] = main_window_geometry_h;
    data["GUI"]["pkgDirs"] = m_pkg_viewer;
    data["GUI"]["elfDirs"] = m_elf_viewer;
    data["GUI"]["recentFiles"] = m_recent_files;
    data["GUI"]["emulatorLanguage"] = emulator_language;

    data["Settings"]["consoleLanguage"] = m_language;

    std::ofstream file(path, std::ios::out);
    file << data;
    file.close();
}

void setDefaultValues() {
    isNeo = false;
    isFullscreen = false;
    playBGM = false;
    BGMvolume = 50;
    enableDiscordRPC = true;
    cursorState = HideCursorState::Idle;
    cursorHideTimeout = 5;
    screenWidth = 1280;
    screenHeight = 720;
    logFilter = "";
    logType = "async";
    userName = "shadPS4";
    if (Common::isRelease) {
        updateChannel = "Release";
    } else {
        updateChannel = "Nightly";
    }
<<<<<<< HEAD
    patchFile = "";
=======
    backButtonBehavior = "left";
>>>>>>> e45eb0da
    useSpecialPad = false;
    specialPadClass = 1;
    isDebugDump = false;
    isShowSplash = false;
    isAutoUpdate = false;
    isNullGpu = false;
    shouldDumpShaders = false;
    vblankDivider = 1;
    vkValidation = false;
    vkValidationSync = false;
    vkValidationGpu = false;
    rdocEnable = false;
    vkMarkers = false;
    vkCrashDiagnostic = false;
    emulator_language = "en";
    m_language = 1;
    gpuId = -1;
}

} // namespace Config<|MERGE_RESOLUTION|>--- conflicted
+++ resolved
@@ -42,11 +42,8 @@
 static std::string logType = "async";
 static std::string userName = "shadPS4";
 static std::string updateChannel;
-<<<<<<< HEAD
 static std::string patchFile = "";
-=======
 static std::string backButtonBehavior = "left";
->>>>>>> e45eb0da
 static bool useSpecialPad = false;
 static int specialPadClass = 1;
 static bool isDebugDump = false;
@@ -143,13 +140,12 @@
     return updateChannel;
 }
 
-<<<<<<< HEAD
 std::string getPatchFile() {
     return patchFile;
-=======
+}
+
 std::string getBackButtonBehavior() {
     return backButtonBehavior;
->>>>>>> e45eb0da
 }
 
 bool getUseSpecialPad() {
@@ -316,13 +312,12 @@
     updateChannel = type;
 }
 
-<<<<<<< HEAD
 void setPatchFile(const std::string& fileName) {
     patchFile = fileName;
-=======
+}
+
 void setBackButtonBehavior(const std::string& type) {
     backButtonBehavior = type;
->>>>>>> e45eb0da
 }
 
 void setUseSpecialPad(bool use) {
@@ -486,11 +481,8 @@
         }
         isShowSplash = toml::find_or<bool>(general, "showSplash", true);
         isAutoUpdate = toml::find_or<bool>(general, "autoUpdate", false);
-<<<<<<< HEAD
         patchFile = toml::find_or<std::string>(general, "patchFile", "");
-=======
         backButtonBehavior = toml::find_or<std::string>(general, "backButtonBehavior", "left");
->>>>>>> e45eb0da
     }
 
     if (data.contains("Input")) {
@@ -604,13 +596,10 @@
     data["General"]["updateChannel"] = updateChannel;
     data["General"]["showSplash"] = isShowSplash;
     data["General"]["autoUpdate"] = isAutoUpdate;
-<<<<<<< HEAD
     data["General"]["patchFile"] = patchFile;
-=======
     data["Input"]["cursorState"] = cursorState;
     data["Input"]["cursorHideTimeout"] = cursorHideTimeout;
     data["General"]["backButtonBehavior"] = backButtonBehavior;
->>>>>>> e45eb0da
     data["Input"]["useSpecialPad"] = useSpecialPad;
     data["Input"]["specialPadClass"] = specialPadClass;
     data["GPU"]["screenWidth"] = screenWidth;
@@ -672,11 +661,8 @@
     } else {
         updateChannel = "Nightly";
     }
-<<<<<<< HEAD
     patchFile = "";
-=======
     backButtonBehavior = "left";
->>>>>>> e45eb0da
     useSpecialPad = false;
     specialPadClass = 1;
     isDebugDump = false;
