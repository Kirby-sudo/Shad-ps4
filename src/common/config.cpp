// SPDX-FileCopyrightText: Copyright 2024 shadPS4 Emulator Project
// SPDX-License-Identifier: GPL-2.0-or-later

#include <fstream>
#include <string>
#include <common/version.h>
#include <fmt/core.h>
#include <fmt/xchar.h> // for wstring support
#include <toml.hpp>
#include "common/logging/formatter.h"
#include "common/path_util.h"
#include "config.h"

namespace toml {
template <typename TC, typename K>
std::filesystem::path find_fs_path_or(const basic_value<TC>& v, const K& ky,
                                      std::filesystem::path opt) {
    try {
        auto str = find<std::string>(v, ky);
        if (str.empty()) {
            return opt;
        }
        std::u8string u8str{(char8_t*)&str.front(), (char8_t*)&str.back() + 1};
        return std::filesystem::path{u8str};
    } catch (...) {
        return opt;
    }
}
} // namespace toml

namespace Config {

static bool isNeo = false;
static bool isFullscreen = false;
static bool playBGM = false;
static int BGMvolume = 50;
static bool enableDiscordRPC = false;
static u32 screenWidth = 1280;
static u32 screenHeight = 720;
static s32 gpuId = -1; // Vulkan physical device index. Set to negative for auto select
static std::string logFilter;
static std::string logType = "async";
static std::string userName = "shadPS4";
static std::string updateChannel;
static std::string backButtonBehavior = "left";
static bool useSpecialPad = false;
static int specialPadClass = 1;
static bool isDebugDump = false;
static bool isShowSplash = false;
static bool isAutoUpdate = false;
static bool isNullGpu = false;
static bool shouldCopyGPUBuffers = false;
static bool shouldDumpShaders = false;
static u32 vblankDivider = 1;
static bool vkValidation = false;
static bool vkValidationSync = false;
static bool vkValidationGpu = false;
static bool rdocEnable = false;
static bool vkMarkers = false;
static bool vkCrashDiagnostic = false;
static s16 cursorState = HideCursorState::Idle;
static int cursorHideTimeout = 5; // 5 seconds (default)

// Gui
std::filesystem::path settings_install_dir = {};
std::filesystem::path settings_addon_install_dir = {};
u32 main_window_geometry_x = 400;
u32 main_window_geometry_y = 400;
u32 main_window_geometry_w = 1280;
u32 main_window_geometry_h = 720;
u32 mw_themes = 0;
u32 m_icon_size = 36;
u32 m_icon_size_grid = 69;
u32 m_slider_pos = 0;
u32 m_slider_pos_grid = 0;
u32 m_table_mode = 0;
u32 m_window_size_W = 1280;
u32 m_window_size_H = 720;
std::vector<std::string> m_pkg_viewer;
std::vector<std::string> m_elf_viewer;
std::vector<std::string> m_recent_files;
std::string emulator_language = "en";
// Settings
u32 m_language = 1; // english

bool isNeoMode() {
    return isNeo;
}

bool isFullscreenMode() {
    return isFullscreen;
}

bool getPlayBGM() {
    return playBGM;
}

int getBGMvolume() {
    return BGMvolume;
}

<<<<<<< HEAD
bool getEnableDiscordRPC() {
    return enableDiscordRPC;
=======
s16 getCursorState() {
    return cursorState;
}

int getCursorHideTimeout() {
    return cursorHideTimeout;
>>>>>>> aba803bd
}

u32 getScreenWidth() {
    return screenWidth;
}

u32 getScreenHeight() {
    return screenHeight;
}

s32 getGpuId() {
    return gpuId;
}

std::string getLogFilter() {
    return logFilter;
}

std::string getLogType() {
    return logType;
}

std::string getUserName() {
    return userName;
}

std::string getUpdateChannel() {
    return updateChannel;
}

std::string getBackButtonBehavior() {
    return backButtonBehavior;
}

bool getUseSpecialPad() {
    return useSpecialPad;
}

int getSpecialPadClass() {
    return specialPadClass;
}

bool debugDump() {
    return isDebugDump;
}

bool showSplash() {
    return isShowSplash;
}

bool autoUpdate() {
    return isAutoUpdate;
}

bool nullGpu() {
    return isNullGpu;
}

bool copyGPUCmdBuffers() {
    return shouldCopyGPUBuffers;
}

bool dumpShaders() {
    return shouldDumpShaders;
}

bool isRdocEnabled() {
    return rdocEnable;
}

bool isMarkersEnabled() {
    return vkMarkers;
}

u32 vblankDiv() {
    return vblankDivider;
}

bool vkValidationEnabled() {
    return vkValidation;
}

bool vkValidationSyncEnabled() {
    return vkValidationSync;
}

bool vkValidationGpuEnabled() {
    return vkValidationGpu;
}

bool vkMarkersEnabled() {
    return vkMarkers || vkCrashDiagnostic; // Crash diagnostic forces markers on
}

bool vkCrashDiagnosticEnabled() {
    return vkCrashDiagnostic;
}

void setGpuId(s32 selectedGpuId) {
    gpuId = selectedGpuId;
}

void setScreenWidth(u32 width) {
    screenWidth = width;
}

void setScreenHeight(u32 height) {
    screenHeight = height;
}

void setDebugDump(bool enable) {
    isDebugDump = enable;
}

void setShowSplash(bool enable) {
    isShowSplash = enable;
}

void setAutoUpdate(bool enable) {
    isAutoUpdate = enable;
}

void setNullGpu(bool enable) {
    isNullGpu = enable;
}

void setCopyGPUCmdBuffers(bool enable) {
    shouldCopyGPUBuffers = enable;
}

void setDumpShaders(bool enable) {
    shouldDumpShaders = enable;
}

void setVkValidation(bool enable) {
    vkValidation = enable;
}

void setVkSyncValidation(bool enable) {
    vkValidationSync = enable;
}

void setRdocEnabled(bool enable) {
    rdocEnable = enable;
}

void setVblankDiv(u32 value) {
    vblankDivider = value;
}

void setFullscreenMode(bool enable) {
    isFullscreen = enable;
}

void setPlayBGM(bool enable) {
    playBGM = enable;
}

void setBGMvolume(int volume) {
    BGMvolume = volume;
}

<<<<<<< HEAD
void setEnableDiscordRPC(bool enable) {
    enableDiscordRPC = enable;
=======
void setCursorState(s16 newCursorState) {
    cursorState = newCursorState;
}

void setCursorHideTimeout(int newcursorHideTimeout) {
    cursorHideTimeout = newcursorHideTimeout;
>>>>>>> aba803bd
}

void setLanguage(u32 language) {
    m_language = language;
}

void setNeoMode(bool enable) {
    isNeo = enable;
}

void setLogType(const std::string& type) {
    logType = type;
}

void setLogFilter(const std::string& type) {
    logFilter = type;
}

void setUserName(const std::string& type) {
    userName = type;
}

void setUpdateChannel(const std::string& type) {
    updateChannel = type;
}

void setBackButtonBehavior(const std::string& type) {
    backButtonBehavior = type;
}

void setUseSpecialPad(bool use) {
    useSpecialPad = use;
}

void setSpecialPadClass(int type) {
    specialPadClass = type;
}

void setMainWindowGeometry(u32 x, u32 y, u32 w, u32 h) {
    main_window_geometry_x = x;
    main_window_geometry_y = y;
    main_window_geometry_w = w;
    main_window_geometry_h = h;
}
void setGameInstallDir(const std::filesystem::path& dir) {
    settings_install_dir = dir;
}
void setAddonInstallDir(const std::filesystem::path& dir) {
    settings_addon_install_dir = dir;
}
void setMainWindowTheme(u32 theme) {
    mw_themes = theme;
}
void setIconSize(u32 size) {
    m_icon_size = size;
}
void setIconSizeGrid(u32 size) {
    m_icon_size_grid = size;
}
void setSliderPosition(u32 pos) {
    m_slider_pos = pos;
}
void setSliderPositionGrid(u32 pos) {
    m_slider_pos_grid = pos;
}
void setTableMode(u32 mode) {
    m_table_mode = mode;
}
void setMainWindowWidth(u32 width) {
    m_window_size_W = width;
}
void setMainWindowHeight(u32 height) {
    m_window_size_H = height;
}
void setPkgViewer(const std::vector<std::string>& pkgList) {
    m_pkg_viewer.resize(pkgList.size());
    m_pkg_viewer = pkgList;
}
void setElfViewer(const std::vector<std::string>& elfList) {
    m_elf_viewer.resize(elfList.size());
    m_elf_viewer = elfList;
}
void setRecentFiles(const std::vector<std::string>& recentFiles) {
    m_recent_files.resize(recentFiles.size());
    m_recent_files = recentFiles;
}

void setEmulatorLanguage(std::string language) {
    emulator_language = language;
}

u32 getMainWindowGeometryX() {
    return main_window_geometry_x;
}
u32 getMainWindowGeometryY() {
    return main_window_geometry_y;
}
u32 getMainWindowGeometryW() {
    return main_window_geometry_w;
}
u32 getMainWindowGeometryH() {
    return main_window_geometry_h;
}
std::filesystem::path getGameInstallDir() {
    return settings_install_dir;
}
std::filesystem::path getAddonInstallDir() {
    if (settings_addon_install_dir.empty()) {
        // Default for users without a config file or a config file from before this option existed
        return Common::FS::GetUserPath(Common::FS::PathType::UserDir) / "addcont";
    }
    return settings_addon_install_dir;
}
u32 getMainWindowTheme() {
    return mw_themes;
}
u32 getIconSize() {
    return m_icon_size;
}
u32 getIconSizeGrid() {
    return m_icon_size_grid;
}
u32 getSliderPosition() {
    return m_slider_pos;
}
u32 getSliderPositionGrid() {
    return m_slider_pos_grid;
}
u32 getTableMode() {
    return m_table_mode;
}
u32 getMainWindowWidth() {
    return m_window_size_W;
}
u32 getMainWindowHeight() {
    return m_window_size_H;
}
std::vector<std::string> getPkgViewer() {
    return m_pkg_viewer;
}
std::vector<std::string> getElfViewer() {
    return m_elf_viewer;
}
std::vector<std::string> getRecentFiles() {
    return m_recent_files;
}

std::string getEmulatorLanguage() {
    return emulator_language;
}

u32 GetLanguage() {
    return m_language;
}
void load(const std::filesystem::path& path) {
    // If the configuration file does not exist, create it and return
    std::error_code error;
    if (!std::filesystem::exists(path, error)) {
        save(path);
        return;
    }

    toml::value data;

    try {
        std::ifstream ifs;
        ifs.exceptions(std::ifstream::failbit | std::ifstream::badbit);
        ifs.open(path, std::ios_base::binary);
        data = toml::parse(ifs, std::string{fmt::UTF(path.filename().u8string()).data});
    } catch (std::exception& ex) {
        fmt::print("Got exception trying to load config file. Exception: {}\n", ex.what());
        return;
    }
    if (data.contains("General")) {
        const toml::value& general = data.at("General");

        isNeo = toml::find_or<bool>(general, "isPS4Pro", false);
        isFullscreen = toml::find_or<bool>(general, "Fullscreen", false);
        playBGM = toml::find_or<bool>(general, "playBGM", false);
        BGMvolume = toml::find_or<int>(general, "BGMvolume", 50);
        enableDiscordRPC = toml::find_or<bool>(general, "enableDiscordRPC", true);
        logFilter = toml::find_or<std::string>(general, "logFilter", "");
        logType = toml::find_or<std::string>(general, "logType", "sync");
        userName = toml::find_or<std::string>(general, "userName", "shadPS4");
        if (Common::isRelease) {
            updateChannel = toml::find_or<std::string>(general, "updateChannel", "Release");
        } else {
            updateChannel = toml::find_or<std::string>(general, "updateChannel", "Nightly");
        }
        isShowSplash = toml::find_or<bool>(general, "showSplash", true);
        isAutoUpdate = toml::find_or<bool>(general, "autoUpdate", false);
        backButtonBehavior = toml::find_or<std::string>(general, "backButtonBehavior", "left");
    }

    if (data.contains("Input")) {
        const toml::value& input = data.at("Input");

        cursorState = toml::find_or<int>(input, "cursorState", HideCursorState::Idle);
        cursorHideTimeout = toml::find_or<int>(input, "cursorHideTimeout", 5);
        useSpecialPad = toml::find_or<bool>(input, "useSpecialPad", false);
        specialPadClass = toml::find_or<int>(input, "specialPadClass", 1);
    }

    if (data.contains("GPU")) {
        const toml::value& gpu = data.at("GPU");

        screenWidth = toml::find_or<int>(gpu, "screenWidth", screenWidth);
        screenHeight = toml::find_or<int>(gpu, "screenHeight", screenHeight);
        isNullGpu = toml::find_or<bool>(gpu, "nullGpu", false);
        shouldCopyGPUBuffers = toml::find_or<bool>(gpu, "copyGPUBuffers", false);
        shouldDumpShaders = toml::find_or<bool>(gpu, "dumpShaders", false);
        vblankDivider = toml::find_or<int>(gpu, "vblankDivider", 1);
    }

    if (data.contains("Vulkan")) {
        const toml::value& vk = data.at("Vulkan");

        gpuId = toml::find_or<int>(vk, "gpuId", -1);
        vkValidation = toml::find_or<bool>(vk, "validation", false);
        vkValidationSync = toml::find_or<bool>(vk, "validation_sync", false);
        vkValidationGpu = toml::find_or<bool>(vk, "validation_gpu", true);
        rdocEnable = toml::find_or<bool>(vk, "rdocEnable", false);
        vkMarkers = toml::find_or<bool>(vk, "rdocMarkersEnable", false);
        vkCrashDiagnostic = toml::find_or<bool>(vk, "crashDiagnostic", false);
    }

    if (data.contains("Debug")) {
        const toml::value& debug = data.at("Debug");

        isDebugDump = toml::find_or<bool>(debug, "DebugDump", false);
    }

    if (data.contains("GUI")) {
        const toml::value& gui = data.at("GUI");

        m_icon_size = toml::find_or<int>(gui, "iconSize", 0);
        m_icon_size_grid = toml::find_or<int>(gui, "iconSizeGrid", 0);
        m_slider_pos = toml::find_or<int>(gui, "sliderPos", 0);
        m_slider_pos_grid = toml::find_or<int>(gui, "sliderPosGrid", 0);
        mw_themes = toml::find_or<int>(gui, "theme", 0);
        m_window_size_W = toml::find_or<int>(gui, "mw_width", 0);
        m_window_size_H = toml::find_or<int>(gui, "mw_height", 0);
        settings_install_dir = toml::find_fs_path_or(gui, "installDir", {});
        settings_addon_install_dir = toml::find_fs_path_or(gui, "addonInstallDir", {});
        main_window_geometry_x = toml::find_or<int>(gui, "geometry_x", 0);
        main_window_geometry_y = toml::find_or<int>(gui, "geometry_y", 0);
        main_window_geometry_w = toml::find_or<int>(gui, "geometry_w", 0);
        main_window_geometry_h = toml::find_or<int>(gui, "geometry_h", 0);
        m_pkg_viewer = toml::find_or<std::vector<std::string>>(gui, "pkgDirs", {});
        m_elf_viewer = toml::find_or<std::vector<std::string>>(gui, "elfDirs", {});
        m_recent_files = toml::find_or<std::vector<std::string>>(gui, "recentFiles", {});
        m_table_mode = toml::find_or<int>(gui, "gameTableMode", 0);
        emulator_language = toml::find_or<std::string>(gui, "emulatorLanguage", "en");
    }

    if (data.contains("Settings")) {
        const toml::value& settings = data.at("Settings");

        m_language = toml::find_or<int>(settings, "consoleLanguage", 1);
    }
}
void save(const std::filesystem::path& path) {
    toml::value data;

    std::error_code error;
    if (std::filesystem::exists(path, error)) {
        try {
            std::ifstream ifs;
            ifs.exceptions(std::ifstream::failbit | std::ifstream::badbit);
            ifs.open(path, std::ios_base::binary);
            data = toml::parse(ifs, std::string{fmt::UTF(path.filename().u8string()).data});
        } catch (const std::exception& ex) {
            fmt::print("Exception trying to parse config file. Exception: {}\n", ex.what());
            return;
        }
    } else {
        if (error) {
            fmt::print("Filesystem error: {}\n", error.message());
        }
        fmt::print("Saving new configuration file {}\n", fmt::UTF(path.u8string()));
    }

    data["General"]["isPS4Pro"] = isNeo;
    data["General"]["Fullscreen"] = isFullscreen;
    data["General"]["playBGM"] = playBGM;
    data["General"]["BGMvolume"] = BGMvolume;
    data["General"]["enableDiscordRPC"] = enableDiscordRPC;
    data["General"]["logFilter"] = logFilter;
    data["General"]["logType"] = logType;
    data["General"]["userName"] = userName;
    data["General"]["updateChannel"] = updateChannel;
    data["General"]["showSplash"] = isShowSplash;
    data["General"]["autoUpdate"] = isAutoUpdate;
    data["Input"]["cursorState"] = cursorState;
    data["Input"]["cursorHideTimeout"] = cursorHideTimeout;
    data["General"]["backButtonBehavior"] = backButtonBehavior;
    data["Input"]["useSpecialPad"] = useSpecialPad;
    data["Input"]["specialPadClass"] = specialPadClass;
    data["GPU"]["screenWidth"] = screenWidth;
    data["GPU"]["screenHeight"] = screenHeight;
    data["GPU"]["nullGpu"] = isNullGpu;
    data["GPU"]["copyGPUBuffers"] = shouldCopyGPUBuffers;
    data["GPU"]["dumpShaders"] = shouldDumpShaders;
    data["GPU"]["vblankDivider"] = vblankDivider;
    data["Vulkan"]["gpuId"] = gpuId;
    data["Vulkan"]["validation"] = vkValidation;
    data["Vulkan"]["validation_sync"] = vkValidationSync;
    data["Vulkan"]["validation_gpu"] = vkValidationGpu;
    data["Vulkan"]["rdocEnable"] = rdocEnable;
    data["Vulkan"]["rdocMarkersEnable"] = vkMarkers;
    data["Vulkan"]["crashDiagnostic"] = vkCrashDiagnostic;
    data["Debug"]["DebugDump"] = isDebugDump;
    data["GUI"]["theme"] = mw_themes;
    data["GUI"]["iconSize"] = m_icon_size;
    data["GUI"]["sliderPos"] = m_slider_pos;
    data["GUI"]["iconSizeGrid"] = m_icon_size_grid;
    data["GUI"]["sliderPosGrid"] = m_slider_pos_grid;
    data["GUI"]["gameTableMode"] = m_table_mode;
    data["GUI"]["mw_width"] = m_window_size_W;
    data["GUI"]["mw_height"] = m_window_size_H;
    data["GUI"]["installDir"] = std::string{fmt::UTF(settings_install_dir.u8string()).data};
    data["GUI"]["addonInstallDir"] =
        std::string{fmt::UTF(settings_addon_install_dir.u8string()).data};
    data["GUI"]["geometry_x"] = main_window_geometry_x;
    data["GUI"]["geometry_y"] = main_window_geometry_y;
    data["GUI"]["geometry_w"] = main_window_geometry_w;
    data["GUI"]["geometry_h"] = main_window_geometry_h;
    data["GUI"]["pkgDirs"] = m_pkg_viewer;
    data["GUI"]["elfDirs"] = m_elf_viewer;
    data["GUI"]["recentFiles"] = m_recent_files;
    data["GUI"]["emulatorLanguage"] = emulator_language;

    data["Settings"]["consoleLanguage"] = m_language;

    std::ofstream file(path, std::ios::out);
    file << data;
    file.close();
}

void setDefaultValues() {
    isNeo = false;
    isFullscreen = false;
    playBGM = false;
    BGMvolume = 50;
<<<<<<< HEAD
    enableDiscordRPC = true;
=======
    cursorState = HideCursorState::Idle;
    cursorHideTimeout = 5;
>>>>>>> aba803bd
    screenWidth = 1280;
    screenHeight = 720;
    logFilter = "";
    logType = "async";
    userName = "shadPS4";
    if (Common::isRelease) {
        updateChannel = "Release";
    } else {
        updateChannel = "Nightly";
    }
    backButtonBehavior = "left";
    useSpecialPad = false;
    specialPadClass = 1;
    isDebugDump = false;
    isShowSplash = false;
    isAutoUpdate = false;
    isNullGpu = false;
    shouldDumpShaders = false;
    vblankDivider = 1;
    vkValidation = false;
    vkValidationSync = false;
    vkValidationGpu = false;
    rdocEnable = false;
    vkMarkers = false;
    vkCrashDiagnostic = false;
    emulator_language = "en";
    m_language = 1;
    gpuId = -1;
}

} // namespace Config<|MERGE_RESOLUTION|>--- conflicted
+++ resolved
@@ -99,17 +99,16 @@
     return BGMvolume;
 }
 
-<<<<<<< HEAD
 bool getEnableDiscordRPC() {
     return enableDiscordRPC;
-=======
+}
+  
 s16 getCursorState() {
     return cursorState;
 }
 
 int getCursorHideTimeout() {
     return cursorHideTimeout;
->>>>>>> aba803bd
 }
 
 u32 getScreenWidth() {
@@ -272,17 +271,16 @@
     BGMvolume = volume;
 }
 
-<<<<<<< HEAD
 void setEnableDiscordRPC(bool enable) {
     enableDiscordRPC = enable;
-=======
+}
+  
 void setCursorState(s16 newCursorState) {
     cursorState = newCursorState;
 }
 
 void setCursorHideTimeout(int newcursorHideTimeout) {
     cursorHideTimeout = newcursorHideTimeout;
->>>>>>> aba803bd
 }
 
 void setLanguage(u32 language) {
@@ -627,12 +625,9 @@
     isFullscreen = false;
     playBGM = false;
     BGMvolume = 50;
-<<<<<<< HEAD
     enableDiscordRPC = true;
-=======
     cursorState = HideCursorState::Idle;
     cursorHideTimeout = 5;
->>>>>>> aba803bd
     screenWidth = 1280;
     screenHeight = 720;
     logFilter = "";
