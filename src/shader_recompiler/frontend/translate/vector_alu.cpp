// SPDX-FileCopyrightText: Copyright 2024 shadPS4 Emulator Project
// SPDX-License-Identifier: GPL-2.0-or-later

#include "shader_recompiler/frontend/opcodes.h"
#include "shader_recompiler/frontend/translate/translate.h"

namespace Shader::Gcn {

void Translator::EmitVectorAlu(const GcnInst& inst) {
    switch (inst.opcode) {
        // VOP2
    case Opcode::V_CNDMASK_B32:
        return V_CNDMASK_B32(inst);
    case Opcode::V_READLANE_B32:
        return V_READLANE_B32(inst);
    case Opcode::V_WRITELANE_B32:
        return V_WRITELANE_B32(inst);
    case Opcode::V_ADD_F32:
        return V_ADD_F32(inst);
    case Opcode::V_SUB_F32:
        return V_SUB_F32(inst);
    case Opcode::V_SUBREV_F32:
        return V_SUBREV_F32(inst);
    case Opcode::V_MAC_LEGACY_F32:
        return V_MAC_F32(inst);
    case Opcode::V_MUL_LEGACY_F32:
        return V_MUL_F32(inst);
    case Opcode::V_MUL_F32:
        return V_MUL_F32(inst);
    case Opcode::V_MUL_I32_I24:
        return V_MUL_I32_I24(inst);
    case Opcode::V_MUL_U32_U24:
        return V_MUL_I32_I24(inst);
    case Opcode::V_MIN_LEGACY_F32:
        return V_MIN_F32(inst, true);
    case Opcode::V_MAX_LEGACY_F32:
        return V_MAX_F32(inst, true);
    case Opcode::V_MIN_F32:
        return V_MIN_F32(inst, false);
    case Opcode::V_MAX_F32:
        return V_MAX_F32(inst);
    case Opcode::V_MIN_I32:
        return V_MIN_I32(inst);
    case Opcode::V_MAX_I32:
        return V_MAX_U32(true, inst);
    case Opcode::V_MIN_U32:
        return V_MIN_U32(inst);
    case Opcode::V_MAX_U32:
        return V_MAX_U32(false, inst);
    case Opcode::V_LSHR_B32:
        return V_LSHR_B32(inst);
    case Opcode::V_LSHRREV_B32:
        return V_LSHRREV_B32(inst);
    case Opcode::V_ASHR_I32:
        return V_ASHR_I32(inst);
    case Opcode::V_ASHRREV_I32:
        return V_ASHRREV_I32(inst);
    case Opcode::V_LSHL_B32:
        return V_LSHL_B32(inst);
    case Opcode::V_LSHLREV_B32:
        return V_LSHLREV_B32(inst);
    case Opcode::V_AND_B32:
        return V_AND_B32(inst);
    case Opcode::V_OR_B32:
        return V_OR_B32(false, inst);
    case Opcode::V_XOR_B32:
        return V_OR_B32(true, inst);
    case Opcode::V_BFM_B32:
        return V_BFM_B32(inst);
    case Opcode::V_MAC_F32:
        return V_MAC_F32(inst);
    case Opcode::V_MADMK_F32:
        return V_MADMK_F32(inst);
    case Opcode::V_MADAK_F32:
        return V_FMA_F32(inst);
    case Opcode::V_BCNT_U32_B32:
        return V_BCNT_U32_B32(inst);
    case Opcode::V_MBCNT_LO_U32_B32:
        return V_MBCNT_U32_B32(true, inst);
    case Opcode::V_MBCNT_HI_U32_B32:
        return V_MBCNT_U32_B32(false, inst);
    case Opcode::V_ADD_I32:
        return V_ADD_I32(inst);
    case Opcode::V_SUB_I32:
        return V_SUB_I32(inst);
    case Opcode::V_SUBREV_I32:
        return V_SUBREV_I32(inst);
    case Opcode::V_ADDC_U32:
        return V_ADDC_U32(inst);
    case Opcode::V_LDEXP_F32:
        return V_LDEXP_F32(inst);
    case Opcode::V_CVT_PKNORM_U16_F32:
        return V_CVT_PKNORM_U16_F32(inst);
    case Opcode::V_CVT_PKRTZ_F16_F32:
        return V_CVT_PKRTZ_F16_F32(inst);

        // VOP1
    case Opcode::V_MOV_B32:
        return V_MOV(inst);
    case Opcode::V_READFIRSTLANE_B32:
        return V_READFIRSTLANE_B32(inst);
    case Opcode::V_CVT_I32_F64:
        return V_CVT_I32_F64(inst);
    case Opcode::V_CVT_F64_I32:
        return V_CVT_F64_I32(inst);
    case Opcode::V_CVT_F32_I32:
        return V_CVT_F32_I32(inst);
    case Opcode::V_CVT_F32_U32:
        return V_CVT_F32_U32(inst);
    case Opcode::V_CVT_U32_F32:
        return V_CVT_U32_F32(inst);
    case Opcode::V_CVT_I32_F32:
        return V_CVT_I32_F32(inst);
    case Opcode::V_CVT_F16_F32:
        return V_CVT_F16_F32(inst);
    case Opcode::V_CVT_F32_F16:
        return V_CVT_F32_F16(inst);
    case Opcode::V_CVT_FLR_I32_F32:
        return V_CVT_FLR_I32_F32(inst);
    case Opcode::V_CVT_F32_F64:
        return V_CVT_F32_F64(inst);
    case Opcode::V_CVT_F64_F32:
        return V_CVT_F64_F32(inst);
    case Opcode::V_CVT_RPI_I32_F32:
        return V_CVT_RPI_I32_F32(inst);
    case Opcode::V_CVT_OFF_F32_I4:
        return V_CVT_OFF_F32_I4(inst);
    case Opcode::V_CVT_F32_UBYTE0:
        return V_CVT_F32_UBYTE(0, inst);
    case Opcode::V_CVT_F32_UBYTE1:
        return V_CVT_F32_UBYTE(1, inst);
    case Opcode::V_CVT_F32_UBYTE2:
        return V_CVT_F32_UBYTE(2, inst);
    case Opcode::V_CVT_F32_UBYTE3:
        return V_CVT_F32_UBYTE(3, inst);
    case Opcode::V_FRACT_F32:
        return V_FRACT_F32(inst);
<<<<<<< HEAD
    case Opcode::V_TRUNC_F32:
        return V_TRUNC_F32(inst);
    case Opcode::V_CEIL_F32:
        return V_CEIL_F32(inst);
    case Opcode::V_RNDNE_F32:
        return V_RNDNE_F32(inst);
=======
    case Opcode::V_ADD_F32:
        return V_ADD_F32(inst);
    case Opcode::V_MED3_F32:
        return V_MED3_F32(inst);
    case Opcode::V_MED3_I32:
        return V_MED3_I32(true, inst);
    case Opcode::V_MED3_U32:
        return V_MED3_I32(false, inst);
>>>>>>> a8056530
    case Opcode::V_FLOOR_F32:
        return V_FLOOR_F32(inst);
    case Opcode::V_EXP_F32:
        return V_EXP_F32(inst);
    case Opcode::V_LOG_F32:
        return V_LOG_F32(inst);
    case Opcode::V_RCP_F32:
        return V_RCP_F32(inst);
    case Opcode::V_RCP_F64:
        return V_RCP_F64(inst);
    case Opcode::V_RCP_IFLAG_F32:
        return V_RCP_F32(inst);
    case Opcode::V_RSQ_CLAMP_F32:
        return V_RSQ_F32(inst);
    case Opcode::V_RSQ_LEGACY_F32:
        return V_RSQ_F32(inst);
    case Opcode::V_RSQ_F32:
        return V_RSQ_F32(inst);
    case Opcode::V_SQRT_F32:
        return V_SQRT_F32(inst);
    case Opcode::V_SIN_F32:
        return V_SIN_F32(inst);
    case Opcode::V_COS_F32:
        return V_COS_F32(inst);
    case Opcode::V_NOT_B32:
        return V_NOT_B32(inst);
    case Opcode::V_BFREV_B32:
        return V_BFREV_B32(inst);
    case Opcode::V_FFBH_U32:
        return V_FFBH_U32(inst);
    case Opcode::V_FFBL_B32:
        return V_FFBL_B32(inst);
    case Opcode::V_MOVRELD_B32:
        return V_MOVRELD_B32(inst);
    case Opcode::V_MOVRELS_B32:
        return V_MOVRELS_B32(inst);
    case Opcode::V_MOVRELSD_B32:
        return V_MOVRELSD_B32(inst);

        // VOPC
        //     V_CMP_{OP16}_F32
    case Opcode::V_CMP_F_F32:
        return V_CMP_F32(ConditionOp::F, false, inst);
    case Opcode::V_CMP_LT_F32:
        return V_CMP_F32(ConditionOp::LT, false, inst);
    case Opcode::V_CMP_EQ_F32:
        return V_CMP_F32(ConditionOp::EQ, false, inst);
    case Opcode::V_CMP_LE_F32:
        return V_CMP_F32(ConditionOp::LE, false, inst);
    case Opcode::V_CMP_GT_F32:
        return V_CMP_F32(ConditionOp::GT, false, inst);
    case Opcode::V_CMP_LG_F32:
        return V_CMP_F32(ConditionOp::LG, false, inst);
    case Opcode::V_CMP_GE_F32:
        return V_CMP_F32(ConditionOp::GE, false, inst);
    case Opcode::V_CMP_U_F32:
        return V_CMP_F32(ConditionOp::U, false, inst);
    case Opcode::V_CMP_NGE_F32:
        return V_CMP_F32(ConditionOp::LT, false, inst);
    case Opcode::V_CMP_NGT_F32:
        return V_CMP_F32(ConditionOp::LE, false, inst);
    case Opcode::V_CMP_NLE_F32:
        return V_CMP_F32(ConditionOp::GT, false, inst);
    case Opcode::V_CMP_NEQ_F32:
        return V_CMP_F32(ConditionOp::LG, false, inst);
    case Opcode::V_CMP_NLT_F32:
        return V_CMP_F32(ConditionOp::GE, false, inst);

        //     V_CMPX_{OP16}_F32
    case Opcode::V_CMPX_F_F32:
        return V_CMP_F32(ConditionOp::F, true, inst);
    case Opcode::V_CMPX_LT_F32:
        return V_CMP_F32(ConditionOp::LT, true, inst);
    case Opcode::V_CMPX_EQ_F32:
        return V_CMP_F32(ConditionOp::EQ, true, inst);
    case Opcode::V_CMPX_LE_F32:
        return V_CMP_F32(ConditionOp::LE, true, inst);
    case Opcode::V_CMPX_GT_F32:
        return V_CMP_F32(ConditionOp::GT, true, inst);
    case Opcode::V_CMPX_LG_F32:
        return V_CMP_F32(ConditionOp::LG, true, inst);
    case Opcode::V_CMPX_GE_F32:
        return V_CMP_F32(ConditionOp::GE, true, inst);
    case Opcode::V_CMPX_NGE_F32:
        return V_CMP_F32(ConditionOp::LT, true, inst);
    case Opcode::V_CMPX_NLG_F32:
        return V_CMP_F32(ConditionOp::EQ, true, inst);
    case Opcode::V_CMPX_NGT_F32:
        return V_CMP_F32(ConditionOp::LE, true, inst);
    case Opcode::V_CMPX_NLE_F32:
        return V_CMP_F32(ConditionOp::GT, true, inst);
    case Opcode::V_CMPX_NEQ_F32:
        return V_CMP_F32(ConditionOp::LG, true, inst);
    case Opcode::V_CMPX_NLT_F32:
        return V_CMP_F32(ConditionOp::GE, true, inst);
    case Opcode::V_CMPX_TRU_F32:
        return V_CMP_F32(ConditionOp::TRU, true, inst);

        //     V_CMP_{OP8}_I32
    case Opcode::V_CMP_LT_I32:
        return V_CMP_U32(ConditionOp::LT, true, false, inst);
    case Opcode::V_CMP_EQ_I32:
        return V_CMP_U32(ConditionOp::EQ, true, false, inst);
    case Opcode::V_CMP_LE_I32:
        return V_CMP_U32(ConditionOp::LE, true, false, inst);
    case Opcode::V_CMP_GT_I32:
        return V_CMP_U32(ConditionOp::GT, true, false, inst);
    case Opcode::V_CMP_NE_I32:
        return V_CMP_U32(ConditionOp::LG, true, false, inst);
    case Opcode::V_CMP_GE_I32:
        return V_CMP_U32(ConditionOp::GE, true, false, inst);
    case Opcode::V_CMPX_LE_I32:
        return V_CMP_U32(ConditionOp::LE, true, true, inst);

        //     V_CMPX_{OP8}_I32
    case Opcode::V_CMPX_LT_I32:
        return V_CMP_U32(ConditionOp::LT, true, true, inst);
    case Opcode::V_CMPX_EQ_I32:
        return V_CMP_U32(ConditionOp::EQ, true, true, inst);
    case Opcode::V_CMPX_GT_I32:
        return V_CMP_U32(ConditionOp::GT, true, true, inst);
    case Opcode::V_CMPX_LG_I32:
        return V_CMP_U32(ConditionOp::LG, true, true, inst);

        //     V_CMP_{OP8}_U32
    case Opcode::V_CMP_F_U32:
        return V_CMP_U32(ConditionOp::F, false, false, inst);
    case Opcode::V_CMP_LT_U32:
        return V_CMP_U32(ConditionOp::LT, false, false, inst);
    case Opcode::V_CMP_EQ_U32:
        return V_CMP_U32(ConditionOp::EQ, false, false, inst);
    case Opcode::V_CMP_LE_U32:
        return V_CMP_U32(ConditionOp::LE, false, false, inst);
    case Opcode::V_CMP_GT_U32:
        return V_CMP_U32(ConditionOp::GT, false, false, inst);
    case Opcode::V_CMP_NE_U32:
        return V_CMP_U32(ConditionOp::LG, false, false, inst);
    case Opcode::V_CMP_GE_U32:
        return V_CMP_U32(ConditionOp::GE, false, false, inst);
    case Opcode::V_CMP_TRU_U32:
        return V_CMP_U32(ConditionOp::TRU, false, false, inst);

        //     V_CMPX_{OP8}_U32
    case Opcode::V_CMPX_F_U32:
        return V_CMP_U32(ConditionOp::F, false, true, inst);
    case Opcode::V_CMPX_LT_U32:
        return V_CMP_U32(ConditionOp::LT, false, true, inst);
    case Opcode::V_CMPX_EQ_U32:
        return V_CMP_U32(ConditionOp::EQ, false, true, inst);
    case Opcode::V_CMPX_LE_U32:
        return V_CMP_U32(ConditionOp::LE, false, true, inst);
    case Opcode::V_CMPX_GT_U32:
        return V_CMP_U32(ConditionOp::GT, false, true, inst);
    case Opcode::V_CMPX_NE_U32:
        return V_CMP_U32(ConditionOp::LG, false, true, inst);
    case Opcode::V_CMPX_GE_U32:
        return V_CMP_U32(ConditionOp::GE, false, true, inst);
    case Opcode::V_CMPX_TRU_U32:
        return V_CMP_U32(ConditionOp::TRU, false, true, inst);
<<<<<<< HEAD
=======
    case Opcode::V_CMPX_LG_I32:
        return V_CMP_U32(ConditionOp::LG, true, true, inst);
    case Opcode::V_CMPX_EQ_I32:
        return V_CMP_U32(ConditionOp::EQ, true, true, inst);
    case Opcode::V_CMPX_LE_I32:
        return V_CMP_U32(ConditionOp::LE, true, true, inst);
>>>>>>> a8056530

        //     V_CMP_{OP8}_U64
    case Opcode::V_CMP_NE_U64:
        return V_CMP_NE_U64(inst);

    case Opcode::V_CMP_CLASS_F32:
        return V_CMP_CLASS_F32(inst);

        // VOP3a
    case Opcode::V_MAD_LEGACY_F32:
        return V_MAD_F32(inst);
    case Opcode::V_MAD_F32:
        return V_MAD_F32(inst);
    case Opcode::V_MAD_I32_I24:
        return V_MAD_I32_I24(inst);
    case Opcode::V_MAD_U32_U24:
        return V_MAD_U32_U24(inst);
    case Opcode::V_CUBEID_F32:
        return V_CUBEID_F32(inst);
    case Opcode::V_CUBESC_F32:
        return V_CUBESC_F32(inst);
    case Opcode::V_CUBETC_F32:
        return V_CUBETC_F32(inst);
    case Opcode::V_CUBEMA_F32:
        return V_CUBEMA_F32(inst);
    case Opcode::V_BFE_U32:
        return V_BFE_U32(false, inst);
    case Opcode::V_BFE_I32:
        return V_BFE_U32(true, inst);
    case Opcode::V_BFI_B32:
        return V_BFI_B32(inst);
    case Opcode::V_FMA_F32:
        return V_FMA_F32(inst);
    case Opcode::V_FMA_F64:
        return V_FMA_F64(inst);
    case Opcode::V_MIN3_F32:
        return V_MIN3_F32(inst);
    case Opcode::V_MIN3_I32:
        return V_MIN3_I32(inst);
    case Opcode::V_MAX3_F32:
        return V_MAX3_F32(inst);
    case Opcode::V_MAX3_I32:
        return V_MAX3_U32(true, inst);
    case Opcode::V_MAX3_U32:
        return V_MAX3_U32(false, inst);
    case Opcode::V_MED3_F32:
        return V_MED3_F32(inst);
    case Opcode::V_MED3_I32:
        return V_MED3_I32(inst);
    case Opcode::V_SAD_U32:
        return V_SAD_U32(inst);
    case Opcode::V_CVT_PK_U8_F32:
        return V_CVT_PK_U8_F32(inst);
    case Opcode::V_LSHL_B64:
        return V_LSHL_B64(inst);
    case Opcode::V_MUL_F64:
        return V_MUL_F64(inst);
    case Opcode::V_MAX_F64:
        return V_MAX_F64(inst);
    case Opcode::V_MUL_LO_U32:
        return V_MUL_LO_U32(inst);
    case Opcode::V_MUL_HI_U32:
        return V_MUL_HI_U32(false, inst);
    case Opcode::V_MUL_LO_I32:
        return V_MUL_LO_U32(inst);
    case Opcode::V_MAD_U64_U32:
        return V_MAD_U64_U32(inst);
    case Opcode::V_NOP:
        return;
    default:
        LogMissingOpcode(inst);
    }
}

// VOP2

void Translator::V_CNDMASK_B32(const GcnInst& inst) {
    const IR::ScalarReg flag_reg{inst.src[2].code};
    const IR::U1 flag = inst.src[2].field == OperandField::ScalarGPR
                            ? ir.GetThreadBitScalarReg(flag_reg)
                            : ir.GetVcc();
    const IR::Value result =
        ir.Select(flag, GetSrc<IR::F32>(inst.src[1]), GetSrc<IR::F32>(inst.src[0]));
    SetDst(inst.dst[0], IR::U32F32{result});
}

void Translator::V_ADD_F32(const GcnInst& inst) {
    const IR::F32 src0{GetSrc<IR::F32>(inst.src[0])};
    const IR::F32 src1{GetSrc<IR::F32>(inst.src[1])};
    SetDst(inst.dst[0], ir.FPAdd(src0, src1));
}

void Translator::V_SUB_F32(const GcnInst& inst) {
    const IR::F32 src0{GetSrc<IR::F32>(inst.src[0])};
    const IR::F32 src1{GetSrc<IR::F32>(inst.src[1])};
    SetDst(inst.dst[0], ir.FPSub(src0, src1));
}

void Translator::V_SUBREV_F32(const GcnInst& inst) {
    const IR::F32 src0{GetSrc<IR::F32>(inst.src[0])};
    const IR::F32 src1{GetSrc<IR::F32>(inst.src[1])};
    SetDst(inst.dst[0], ir.FPSub(src1, src0));
}

void Translator::V_MUL_F32(const GcnInst& inst) {
    SetDst(inst.dst[0], ir.FPMul(GetSrc<IR::F32>(inst.src[0]), GetSrc<IR::F32>(inst.src[1])));
}

void Translator::V_MUL_I32_I24(const GcnInst& inst) {
    const IR::U32 src0{ir.BitFieldExtract(GetSrc(inst.src[0]), ir.Imm32(0), ir.Imm32(24), true)};
    const IR::U32 src1{ir.BitFieldExtract(GetSrc(inst.src[1]), ir.Imm32(0), ir.Imm32(24), true)};
    SetDst(inst.dst[0], ir.IMul(src0, src1));
}

void Translator::V_MIN_F32(const GcnInst& inst, bool is_legacy) {
    const IR::F32 src0{GetSrc<IR::F32>(inst.src[0])};
    const IR::F32 src1{GetSrc<IR::F32>(inst.src[1])};
    SetDst(inst.dst[0], ir.FPMin(src0, src1, is_legacy));
}

void Translator::V_MAX_F32(const GcnInst& inst, bool is_legacy) {
    const IR::F32 src0{GetSrc<IR::F32>(inst.src[0])};
    const IR::F32 src1{GetSrc<IR::F32>(inst.src[1])};
    SetDst(inst.dst[0], ir.FPMax(src0, src1, is_legacy));
}

void Translator::V_MIN_I32(const GcnInst& inst) {
    const IR::U32 src0{GetSrc(inst.src[0])};
    const IR::U32 src1{GetSrc(inst.src[1])};
    SetDst(inst.dst[0], ir.SMin(src0, src1));
}

void Translator::V_MIN_U32(const GcnInst& inst) {
    const IR::U32 src0{GetSrc(inst.src[0])};
    const IR::U32 src1{GetSrc(inst.src[1])};
    SetDst(inst.dst[0], ir.IMin(src0, src1, false));
}

void Translator::V_MAX_U32(bool is_signed, const GcnInst& inst) {
    const IR::U32 src0{GetSrc(inst.src[0])};
    const IR::U32 src1{GetSrc(inst.src[1])};
    SetDst(inst.dst[0], ir.IMax(src0, src1, is_signed));
}

void Translator::V_LSHR_B32(const GcnInst& inst) {
    const IR::U32 src0{GetSrc(inst.src[0])};
    const IR::U32 src1{GetSrc(inst.src[1])};
    SetDst(inst.dst[0], ir.ShiftRightLogical(src0, ir.BitwiseAnd(src1, ir.Imm32(0x1F))));
}

void Translator::V_LSHRREV_B32(const GcnInst& inst) {
    const IR::U32 src0{GetSrc(inst.src[0])};
    const IR::U32 src1{GetSrc(inst.src[1])};
    SetDst(inst.dst[0], ir.ShiftRightLogical(src1, ir.BitwiseAnd(src0, ir.Imm32(0x1F))));
}

void Translator::V_ASHR_I32(const GcnInst& inst) {
    const IR::U32 src0{GetSrc(inst.src[0])};
    const IR::U32 src1{GetSrc(inst.src[1])};
    SetDst(inst.dst[0], ir.ShiftRightArithmetic(src0, ir.BitwiseAnd(src1, ir.Imm32(0x1F))));
}

void Translator::V_ASHRREV_I32(const GcnInst& inst) {
    const IR::U32 src0{GetSrc(inst.src[0])};
    const IR::U32 src1{GetSrc(inst.src[1])};
    SetDst(inst.dst[0], ir.ShiftRightArithmetic(src1, ir.BitwiseAnd(src0, ir.Imm32(0x1F))));
}

void Translator::V_LSHL_B32(const GcnInst& inst) {
    const IR::U32 src0{GetSrc(inst.src[0])};
    const IR::U32 src1{GetSrc(inst.src[1])};
    SetDst(inst.dst[0], ir.ShiftLeftLogical(src0, ir.BitwiseAnd(src1, ir.Imm32(0x1F))));
}

void Translator::V_LSHLREV_B32(const GcnInst& inst) {
    const IR::U32 src0{GetSrc(inst.src[0])};
    const IR::U32 src1{GetSrc(inst.src[1])};
    SetDst(inst.dst[0], ir.ShiftLeftLogical(src1, ir.BitwiseAnd(src0, ir.Imm32(0x1F))));
}

void Translator::V_AND_B32(const GcnInst& inst) {
    const IR::U32 src0{GetSrc(inst.src[0])};
    const IR::U32 src1{ir.GetVectorReg(IR::VectorReg(inst.src[1].code))};
    SetDst(inst.dst[0], ir.BitwiseAnd(src0, src1));
}

void Translator::V_OR_B32(bool is_xor, const GcnInst& inst) {
    const IR::U32 src0{GetSrc(inst.src[0])};
    const IR::U32 src1{ir.GetVectorReg(IR::VectorReg(inst.src[1].code))};
    SetDst(inst.dst[0], is_xor ? ir.BitwiseXor(src0, src1) : IR::U32(ir.BitwiseOr(src0, src1)));
}

void Translator::V_BFM_B32(const GcnInst& inst) {
    // bitmask width
    const IR::U32 src0{ir.BitFieldExtract(GetSrc(inst.src[0]), ir.Imm32(0), ir.Imm32(4))};
    // bitmask offset
    const IR::U32 src1{ir.BitFieldExtract(GetSrc(inst.src[1]), ir.Imm32(0), ir.Imm32(4))};
    const IR::U32 ones = ir.ISub(ir.ShiftLeftLogical(ir.Imm32(1), src0), ir.Imm32(1));
    SetDst(inst.dst[0], ir.ShiftLeftLogical(ones, src1));
}

void Translator::V_MAC_F32(const GcnInst& inst) {
    SetDst(inst.dst[0], ir.FPFma(GetSrc<IR::F32>(inst.src[0]), GetSrc<IR::F32>(inst.src[1]),
                                 GetSrc<IR::F32>(inst.dst[0])));
}

void Translator::V_MADMK_F32(const GcnInst& inst) {
    const IR::F32 src0{GetSrc<IR::F32>(inst.src[0])};
    const IR::F32 src1{GetSrc<IR::F32>(inst.src[1])};
    const IR::F32 k{GetSrc<IR::F32>(inst.src[2])};
    SetDst(inst.dst[0], ir.FPFma(src0, k, src1));
}

void Translator::V_BCNT_U32_B32(const GcnInst& inst) {
    const IR::U32 src0{GetSrc(inst.src[0])};
    const IR::U32 src1{GetSrc(inst.src[1])};
    SetDst(inst.dst[0], ir.IAdd(ir.BitCount(src0), src1));
}

void Translator::V_MBCNT_U32_B32(bool is_low, const GcnInst& inst) {
    if (!is_low) {
        // v_mbcnt_hi_u32_b32 v2, -1, 0
        if (inst.src[0].field == OperandField::SignedConstIntNeg && inst.src[0].code == 193 &&
            inst.src[1].field == OperandField::ConstZero) {
            return;
        }
        // v_mbcnt_hi_u32_b32 vX, exec_hi, 0
        if (inst.src[0].field == OperandField::ExecHi &&
            inst.src[1].field == OperandField::ConstZero) {
            return;
        }
    } else {
        // v_mbcnt_lo_u32_b32 v2, -1, vX
        // used combined with above to fetch lane id in non-compute stages
        if (inst.src[0].field == OperandField::SignedConstIntNeg && inst.src[0].code == 193) {
            SetDst(inst.dst[0], ir.LaneId());
        }
        // v_mbcnt_lo_u32_b32 v20, exec_lo, vX
        // used combined in above for append buffer indexing.
        if (inst.src[0].field == OperandField::ExecLo) {
            SetDst(inst.dst[0], ir.Imm32(0));
        }
    }
}

void Translator::V_ADD_I32(const GcnInst& inst) {
    const IR::U32 src0{GetSrc(inst.src[0])};
    const IR::U32 src1{ir.GetVectorReg(IR::VectorReg(inst.src[1].code))};
    SetDst(inst.dst[0], ir.IAdd(src0, src1));
    // TODO: Carry
}

void Translator::V_SUB_I32(const GcnInst& inst) {
    const IR::U32 src0{GetSrc(inst.src[0])};
    const IR::U32 src1{GetSrc(inst.src[1])};
    SetDst(inst.dst[0], ir.ISub(src0, src1));
}

void Translator::V_SUBREV_I32(const GcnInst& inst) {
    const IR::U32 src0{GetSrc(inst.src[0])};
    const IR::U32 src1{GetSrc(inst.src[1])};
    SetDst(inst.dst[0], ir.ISub(src1, src0));
    // TODO: Carry-out
}

void Translator::V_ADDC_U32(const GcnInst& inst) {
    const auto src0 = GetSrc<IR::U32>(inst.src[0]);
    const auto src1 = GetSrc<IR::U32>(inst.src[1]);

    IR::U1 carry;
    if (inst.src_count == 3) { // VOP3
        if (inst.src[2].field == OperandField::VccLo) {
            carry = ir.GetVcc();
        } else if (inst.src[2].field == OperandField::ScalarGPR) {
            carry = ir.GetThreadBitScalarReg(IR::ScalarReg(inst.src[2].code));
        } else {
            UNREACHABLE();
        }
    } else { // VOP2
        carry = ir.GetVcc();
    }

    const IR::U32 scarry = IR::U32{ir.Select(carry, ir.Imm32(1), ir.Imm32(0))};
    const IR::U32 result = ir.IAdd(ir.IAdd(src0, src1), scarry);

    SetDst(inst.dst[0], result);

    const IR::U1 less_src0 = ir.ILessThan(result, src0, false);
    const IR::U1 less_src1 = ir.ILessThan(result, src1, false);
    const IR::U1 did_overflow = ir.LogicalOr(less_src0, less_src1);
    ir.SetVcc(did_overflow);
}

void Translator::V_LDEXP_F32(const GcnInst& inst) {
    const IR::F32 src0{GetSrc<IR::F32>(inst.src[0])};
    const IR::U32 src1{GetSrc(inst.src[1])};
    SetDst(inst.dst[0], ir.FPLdexp(src0, src1));
}

void Translator::V_CVT_PKNORM_U16_F32(const GcnInst& inst) {
    const IR::F32 src0{GetSrc<IR::F32>(inst.src[0])};
    const IR::F32 src1{GetSrc<IR::F32>(inst.src[1])};
    const IR::U32 dst0 = ir.ConvertFToU(32, ir.FPMul(src0, ir.Imm32(65535.f)));
    const IR::U32 dst1 = ir.ConvertFToU(32, ir.FPMul(src1, ir.Imm32(65535.f)));
    const IR::VectorReg dst_reg{inst.dst[0].code};
    ir.SetVectorReg(dst_reg, ir.BitFieldInsert(dst0, dst1, ir.Imm32(16), ir.Imm32(16)));
}

void Translator::V_CVT_PKRTZ_F16_F32(const GcnInst& inst) {
    const IR::Value vec_f32 =
        ir.CompositeConstruct(GetSrc<IR::F32>(inst.src[0]), GetSrc<IR::F32>(inst.src[1]));
    SetDst(inst.dst[0], ir.PackHalf2x16(vec_f32));
}

// VOP1

void Translator::V_MOV(const GcnInst& inst) {
    SetDst(inst.dst[0], GetSrc<IR::F32>(inst.src[0]));
}

void Translator::V_CVT_I32_F64(const GcnInst& inst) {
    const IR::F64 src0{GetSrc64<IR::F64>(inst.src[0])};
    SetDst(inst.dst[0], ir.ConvertFToS(32, src0));
}

void Translator::V_CVT_F64_I32(const GcnInst& inst) {
    const IR::U32 src0{GetSrc(inst.src[0])};
    SetDst64(inst.dst[0], ir.ConvertSToF(64, 32, src0));
}

void Translator::V_CVT_F32_I32(const GcnInst& inst) {
    const IR::U32 src0{GetSrc(inst.src[0])};
    SetDst(inst.dst[0], ir.ConvertSToF(32, 32, src0));
}

void Translator::V_CVT_F32_U32(const GcnInst& inst) {
    const IR::U32 src0{GetSrc(inst.src[0])};
    SetDst(inst.dst[0], ir.ConvertUToF(32, 32, src0));
}

void Translator::V_CVT_U32_F32(const GcnInst& inst) {
    const IR::F32 src0{GetSrc<IR::F32>(inst.src[0])};
    SetDst(inst.dst[0], ir.ConvertFToU(32, src0));
}

void Translator::V_CVT_I32_F32(const GcnInst& inst) {
    const IR::F32 src0{GetSrc<IR::F32>(inst.src[0])};
    SetDst(inst.dst[0], ir.ConvertFToS(32, src0));
}

void Translator::V_CVT_F16_F32(const GcnInst& inst) {
    const IR::F32 src0 = GetSrc<IR::F32>(inst.src[0]);
    const IR::F16 src0fp16 = ir.FPConvert(16, src0);
    SetDst(inst.dst[0], ir.UConvert(32, ir.BitCast<IR::U16>(src0fp16)));
}

void Translator::V_CVT_F32_F16(const GcnInst& inst) {
    const IR::U32 src0 = GetSrc(inst.src[0]);
    const IR::U16 src0l = ir.UConvert(16, src0);
    SetDst(inst.dst[0], ir.FPConvert(32, ir.BitCast<IR::F16>(src0l)));
}

void Translator::V_CVT_RPI_I32_F32(const GcnInst& inst) {
    const IR::F32 src0{GetSrc<IR::F32>(inst.src[0])};
    SetDst(inst.dst[0], ir.ConvertFToI(32, true, ir.FPFloor(ir.FPAdd(src0, ir.Imm32(0.5f)))));
}

void Translator::V_CVT_FLR_I32_F32(const GcnInst& inst) {
    const IR::F32 src0{GetSrc<IR::F32>(inst.src[0])};
    SetDst(inst.dst[0], ir.ConvertFToI(32, true, ir.FPFloor(src0)));
}

void Translator::V_CVT_OFF_F32_I4(const GcnInst& inst) {
    const IR::U32 src0{GetSrc(inst.src[0])};
    ASSERT(src0.IsImmediate());
    static constexpr std::array IntToFloat = {
        0.0f,     0.0625f,  0.1250f,  0.1875f,  0.2500f,  0.3125f,  0.3750f,  0.4375f,
        -0.5000f, -0.4375f, -0.3750f, -0.3125f, -0.2500f, -0.1875f, -0.1250f, -0.0625f};
    SetDst(inst.dst[0], ir.Imm32(IntToFloat[src0.U32() & 0xF]));
}

void Translator::V_CVT_F32_F64(const GcnInst& inst) {
    const IR::F64 src0{GetSrc64<IR::F64>(inst.src[0])};
    SetDst(inst.dst[0], ir.FPConvert(32, src0));
}

void Translator::V_CVT_F64_F32(const GcnInst& inst) {
    const IR::F32 src0{GetSrc<IR::F32>(inst.src[0])};
    SetDst64(inst.dst[0], ir.FPConvert(64, src0));
}

<<<<<<< HEAD
void Translator::V_CVT_F32_UBYTE(u32 index, const GcnInst& inst) {
    const IR::U32 src0{GetSrc(inst.src[0])};
    const IR::U32 byte = ir.BitFieldExtract(src0, ir.Imm32(8 * index), ir.Imm32(8));
    SetDst(inst.dst[0], ir.ConvertUToF(32, 32, byte));
}

void Translator::V_FRACT_F32(const GcnInst& inst) {
    const IR::F32 src0{GetSrc<IR::F32>(inst.src[0])};
    SetDst(inst.dst[0], ir.Fract(src0));
}

void Translator::V_TRUNC_F32(const GcnInst& inst) {
    const IR::F32 src0{GetSrc<IR::F32>(inst.src[0])};
    SetDst(inst.dst[0], ir.FPTrunc(src0));
}

void Translator::V_CEIL_F32(const GcnInst& inst) {
    const IR::F32 src0{GetSrc<IR::F32>(inst.src[0])};
    SetDst(inst.dst[0], ir.FPCeil(src0));
}

void Translator::V_RNDNE_F32(const GcnInst& inst) {
    const IR::F32 src0{GetSrc<IR::F32>(inst.src[0])};
    SetDst(inst.dst[0], ir.FPRoundEven(src0));
}

void Translator::V_FLOOR_F32(const GcnInst& inst) {
    const IR::F32 src0{GetSrc<IR::F32>(inst.src[0])};
    SetDst(inst.dst[0], ir.FPFloor(src0));
}

void Translator::V_EXP_F32(const GcnInst& inst) {
    const IR::F32 src0{GetSrc<IR::F32>(inst.src[0])};
    SetDst(inst.dst[0], ir.FPExp2(src0));
}

void Translator::V_LOG_F32(const GcnInst& inst) {
    const IR::F32 src0{GetSrc<IR::F32>(inst.src[0])};
    SetDst(inst.dst[0], ir.FPLog2(src0));
}

void Translator::V_RCP_F32(const GcnInst& inst) {
    const IR::F32 src0{GetSrc<IR::F32>(inst.src[0])};
    SetDst(inst.dst[0], ir.FPRecip(src0));
}

void Translator::V_RCP_F64(const GcnInst& inst) {
    const IR::F64 src0{GetSrc64<IR::F64>(inst.src[0])};
    SetDst64(inst.dst[0], ir.FPRecip(src0));
}

void Translator::V_RSQ_F32(const GcnInst& inst) {
    const IR::F32 src0{GetSrc<IR::F32>(inst.src[0])};
    SetDst(inst.dst[0], ir.FPRecipSqrt(src0));
}

void Translator::V_SQRT_F32(const GcnInst& inst) {
    const IR::F32 src0{GetSrc<IR::F32>(inst.src[0])};
    SetDst(inst.dst[0], ir.FPSqrt(src0));
}

void Translator::V_SIN_F32(const GcnInst& inst) {
    const IR::F32 src0{GetSrc<IR::F32>(inst.src[0])};
    SetDst(inst.dst[0], ir.FPSin(src0));
}

void Translator::V_COS_F32(const GcnInst& inst) {
    const IR::F32 src0{GetSrc<IR::F32>(inst.src[0])};
    SetDst(inst.dst[0], ir.FPCos(src0));
}

void Translator::V_NOT_B32(const GcnInst& inst) {
    const IR::U32 src0{GetSrc(inst.src[0])};
    SetDst(inst.dst[0], ir.BitwiseNot(src0));
}

void Translator::V_BFREV_B32(const GcnInst& inst) {
    const IR::U32 src0{GetSrc(inst.src[0])};
    SetDst(inst.dst[0], ir.BitReverse(src0));
}

void Translator::V_FFBH_U32(const GcnInst& inst) {
    const IR::U32 src0{GetSrc(inst.src[0])};
    // Gcn wants the MSB position counting from the left, but SPIR-V counts from the rightmost (LSB)
    // position
    const IR::U32 msb_pos = ir.FindUMsb(src0);
    const IR::U32 pos_from_left = ir.ISub(ir.Imm32(31), msb_pos);
    // Select 0xFFFFFFFF if src0 was 0
    const IR::U1 cond = ir.INotEqual(src0, ir.Imm32(0));
    SetDst(inst.dst[0], IR::U32{ir.Select(cond, pos_from_left, ir.Imm32(~0U))});
}

void Translator::V_FFBL_B32(const GcnInst& inst) {
    const IR::U32 src0{GetSrc(inst.src[0])};
    SetDst(inst.dst[0], ir.FindILsb(src0));
}

void Translator::V_MOVRELD_B32(const GcnInst& inst) {
    const IR::U32 src_val{GetSrc(inst.src[0])};
    u32 dst_vgprno = inst.dst[0].code - static_cast<u32>(IR::VectorReg::V0);
    IR::U32 m0 = ir.GetM0();

    VMovRelDHelper(dst_vgprno, src_val, m0);
=======
void Translator::V_MED3_I32(bool is_signed, const GcnInst& inst) {
    const IR::U32 src0{GetSrc(inst.src[0])};
    const IR::U32 src1{GetSrc(inst.src[1])};
    const IR::U32 src2{GetSrc(inst.src[2])};
    const IR::U32 mmx = ir.IMin(ir.IMax(src0, src1, is_signed), src2, is_signed);
    SetDst(inst.dst[0], ir.IMax(ir.IMin(src0, src1, is_signed), mmx, is_signed));
>>>>>>> a8056530
}

void Translator::V_MOVRELS_B32(const GcnInst& inst) {
    u32 src_vgprno = inst.src[0].code - static_cast<u32>(IR::VectorReg::V0);
    const IR::U32 m0 = ir.GetM0();

    const IR::U32 src_val = VMovRelSHelper(src_vgprno, m0);
    SetDst(inst.dst[0], src_val);
}

void Translator::V_MOVRELSD_B32(const GcnInst& inst) {
    u32 src_vgprno = inst.src[0].code - static_cast<u32>(IR::VectorReg::V0);
    u32 dst_vgprno = inst.dst[0].code - static_cast<u32>(IR::VectorReg::V0);
    IR::U32 m0 = ir.GetM0();

    const IR::U32 src_val = VMovRelSHelper(src_vgprno, m0);
    VMovRelDHelper(dst_vgprno, src_val, m0);
}

// VOPC

void Translator::V_CMP_F32(ConditionOp op, bool set_exec, const GcnInst& inst) {
    const IR::F32 src0{GetSrc<IR::F32>(inst.src[0])};
    const IR::F32 src1{GetSrc<IR::F32>(inst.src[1])};
    const IR::U1 result = [&] {
        switch (op) {
        case ConditionOp::F:
            return ir.Imm1(false);
        case ConditionOp::EQ:
            return ir.FPEqual(src0, src1);
        case ConditionOp::LG:
            return ir.FPNotEqual(src0, src1);
        case ConditionOp::GT:
            return ir.FPGreaterThan(src0, src1);
        case ConditionOp::LT:
            return ir.FPLessThan(src0, src1);
        case ConditionOp::LE:
            return ir.FPLessThanEqual(src0, src1);
        case ConditionOp::GE:
            return ir.FPGreaterThanEqual(src0, src1);
        case ConditionOp::U:
            return ir.LogicalNot(ir.LogicalAnd(ir.FPIsNan(src0), ir.FPIsNan(src1)));
        default:
            UNREACHABLE();
        }
    }();
    if (set_exec) {
        ir.SetExec(result);
    }

    switch (inst.dst[1].field) {
    case OperandField::VccLo:
        ir.SetVcc(result);
        break;
    case OperandField::ScalarGPR:
        ir.SetThreadBitScalarReg(IR::ScalarReg(inst.dst[1].code), result);
        break;
    default:
        UNREACHABLE();
    }
}

void Translator::V_CMP_U32(ConditionOp op, bool is_signed, bool set_exec, const GcnInst& inst) {
    const IR::U32 src0{GetSrc(inst.src[0])};
    const IR::U32 src1{GetSrc(inst.src[1])};
    const IR::U1 result = [&] {
        switch (op) {
        case ConditionOp::F:
            return ir.Imm1(false);
        case ConditionOp::TRU:
            return ir.Imm1(true);
        case ConditionOp::EQ:
            return ir.IEqual(src0, src1);
        case ConditionOp::LG:
            return ir.INotEqual(src0, src1);
        case ConditionOp::GT:
            return ir.IGreaterThan(src0, src1, is_signed);
        case ConditionOp::LT:
            return ir.ILessThan(src0, src1, is_signed);
        case ConditionOp::LE:
            return ir.ILessThanEqual(src0, src1, is_signed);
        case ConditionOp::GE:
            return ir.IGreaterThanEqual(src0, src1, is_signed);
        default:
            UNREACHABLE();
        }
    }();
    if (set_exec) {
        ir.SetExec(result);
    }
    switch (inst.dst[1].field) {
    case OperandField::VccLo:
        return ir.SetVcc(result);
    case OperandField::ScalarGPR:
        return ir.SetThreadBitScalarReg(IR::ScalarReg(inst.dst[0].code), result);
    default:
        UNREACHABLE();
    }
}

void Translator::V_CMP_NE_U64(const GcnInst& inst) {
    const auto get_src = [&](const InstOperand& operand) {
        switch (operand.field) {
        case OperandField::VccLo:
            return ir.GetVcc();
        case OperandField::ExecLo:
            return ir.GetExec();
        case OperandField::ScalarGPR:
            return ir.GetThreadBitScalarReg(IR::ScalarReg(operand.code));
        case OperandField::ConstZero:
            return ir.Imm1(false);
        default:
            UNREACHABLE();
        }
    };
    const IR::U1 src0{get_src(inst.src[0])};
    ASSERT(inst.src[1].field == OperandField::ConstZero); // src0 != 0
    switch (inst.dst[1].field) {
    case OperandField::VccLo:
        ir.SetVcc(src0);
        break;
    case OperandField::ScalarGPR:
        ir.SetThreadBitScalarReg(IR::ScalarReg(inst.dst[1].code), src0);
        break;
    default:
        UNREACHABLE();
    }
}

void Translator::V_CMP_CLASS_F32(const GcnInst& inst) {
    const IR::F32 src0{GetSrc<IR::F32>(inst.src[0])};
    const IR::U32 src1{GetSrc(inst.src[1])};
    IR::U1 value;
    if (src1.IsImmediate()) {
        const auto class_mask = static_cast<IR::FloatClassFunc>(src1.U32());
        if ((class_mask & IR::FloatClassFunc::NaN) == IR::FloatClassFunc::NaN) {
            value = ir.FPIsNan(src0);
        } else if ((class_mask & IR::FloatClassFunc::Infinity) == IR::FloatClassFunc::Infinity) {
            value = ir.FPIsInf(src0);
        } else {
            UNREACHABLE();
        }
    } else {
        // We don't know the type yet, delay its resolution.
        value = ir.FPCmpClass32(src0, src1);
    }

    switch (inst.dst[1].field) {
    case OperandField::VccLo:
        return ir.SetVcc(value);
    case OperandField::ScalarGPR:
        return ir.SetThreadBitScalarReg(IR::ScalarReg(inst.dst[1].code), value);
    default:
        UNREACHABLE();
    }
}

// VOP3a

void Translator::V_MAD_F32(const GcnInst& inst) {
    const IR::F32 src0{GetSrc<IR::F32>(inst.src[0])};
    const IR::F32 src1{GetSrc<IR::F32>(inst.src[1])};
    const IR::F32 src2{GetSrc<IR::F32>(inst.src[2])};
    SetDst(inst.dst[0], ir.FPFma(src0, src1, src2));
}

void Translator::V_MAD_I32_I24(const GcnInst& inst, bool is_signed) {
    const IR::U32 src0{
        ir.BitFieldExtract(GetSrc(inst.src[0]), ir.Imm32(0), ir.Imm32(24), is_signed)};
    const IR::U32 src1{
        ir.BitFieldExtract(GetSrc(inst.src[1]), ir.Imm32(0), ir.Imm32(24), is_signed)};
    const IR::U32 src2{GetSrc(inst.src[2])};
    SetDst(inst.dst[0], ir.IAdd(ir.IMul(src0, src1), src2));
}

void Translator::V_MAD_U32_U24(const GcnInst& inst) {
    V_MAD_I32_I24(inst, false);
}

void Translator::V_CUBEID_F32(const GcnInst& inst) {
    SetDst(inst.dst[0], GetSrc<IR::F32>(inst.src[2]));
}

void Translator::V_CUBESC_F32(const GcnInst& inst) {
    SetDst(inst.dst[0], GetSrc<IR::F32>(inst.src[0]));
}

void Translator::V_CUBETC_F32(const GcnInst& inst) {
    SetDst(inst.dst[0], GetSrc<IR::F32>(inst.src[1]));
}

void Translator::V_CUBEMA_F32(const GcnInst& inst) {
    SetDst(inst.dst[0], ir.Imm32(1.f));
}

void Translator::V_BFE_U32(bool is_signed, const GcnInst& inst) {
    const IR::U32 src0{GetSrc(inst.src[0])};
    const IR::U32 src1{ir.BitwiseAnd(GetSrc(inst.src[1]), ir.Imm32(0x1F))};
    const IR::U32 src2{ir.BitwiseAnd(GetSrc(inst.src[2]), ir.Imm32(0x1F))};
    SetDst(inst.dst[0], ir.BitFieldExtract(src0, src1, src2, is_signed));
}

void Translator::V_BFI_B32(const GcnInst& inst) {
    const IR::U32 src0{GetSrc(inst.src[0])};
    const IR::U32 src1{GetSrc(inst.src[1])};
    const IR::U32 src2{GetSrc(inst.src[2])};
    SetDst(inst.dst[0],
           ir.BitwiseOr(ir.BitwiseAnd(src0, src1), ir.BitwiseAnd(ir.BitwiseNot(src0), src2)));
}

void Translator::V_FMA_F32(const GcnInst& inst) {
    const IR::F32 src0{GetSrc<IR::F32>(inst.src[0])};
    const IR::F32 src1{GetSrc<IR::F32>(inst.src[1])};
    const IR::F32 src2{GetSrc<IR::F32>(inst.src[2])};
    SetDst(inst.dst[0], ir.FPFma(src0, src1, src2));
}

void Translator::V_FMA_F64(const GcnInst& inst) {
    const IR::F64 src0{GetSrc64<IR::F64>(inst.src[0])};
    const IR::F64 src1{GetSrc64<IR::F64>(inst.src[1])};
    const IR::F64 src2{GetSrc64<IR::F64>(inst.src[2])};
    SetDst64(inst.dst[0], ir.FPFma(src0, src1, src2));
}

void Translator::V_MIN3_F32(const GcnInst& inst) {
    const IR::F32 src0{GetSrc<IR::F32>(inst.src[0])};
    const IR::F32 src1{GetSrc<IR::F32>(inst.src[1])};
    const IR::F32 src2{GetSrc<IR::F32>(inst.src[2])};
    SetDst(inst.dst[0], ir.FPMin(src0, ir.FPMin(src1, src2)));
}

void Translator::V_MIN3_I32(const GcnInst& inst) {
    const IR::U32 src0{GetSrc(inst.src[0])};
    const IR::U32 src1{GetSrc(inst.src[1])};
    const IR::U32 src2{GetSrc(inst.src[2])};
    SetDst(inst.dst[0], ir.SMin(src0, ir.SMin(src1, src2)));
}

void Translator::V_MAX3_F32(const GcnInst& inst) {
    const IR::F32 src0{GetSrc<IR::F32>(inst.src[0])};
    const IR::F32 src1{GetSrc<IR::F32>(inst.src[1])};
    const IR::F32 src2{GetSrc<IR::F32>(inst.src[2])};
    SetDst(inst.dst[0], ir.FPMax(src0, ir.FPMax(src1, src2)));
}

void Translator::V_MAX3_U32(bool is_signed, const GcnInst& inst) {
    const IR::U32 src0{GetSrc(inst.src[0])};
    const IR::U32 src1{GetSrc(inst.src[1])};
    const IR::U32 src2{GetSrc(inst.src[2])};
    SetDst(inst.dst[0], ir.IMax(src0, ir.IMax(src1, src2, is_signed), is_signed));
}

void Translator::V_MED3_F32(const GcnInst& inst) {
    const IR::F32 src0{GetSrc<IR::F32>(inst.src[0])};
    const IR::F32 src1{GetSrc<IR::F32>(inst.src[1])};
    const IR::F32 src2{GetSrc<IR::F32>(inst.src[2])};
    const IR::F32 mmx = ir.FPMin(ir.FPMax(src0, src1), src2);
    SetDst(inst.dst[0], ir.FPMax(ir.FPMin(src0, src1), mmx));
}

void Translator::V_MED3_I32(const GcnInst& inst) {
    const IR::U32 src0{GetSrc(inst.src[0])};
    const IR::U32 src1{GetSrc(inst.src[1])};
    const IR::U32 src2{GetSrc(inst.src[2])};
    const IR::U32 mmx = ir.SMin(ir.SMax(src0, src1), src2);
    SetDst(inst.dst[0], ir.SMax(ir.SMin(src0, src1), mmx));
}

void Translator::V_SAD(const GcnInst& inst) {
    const IR::U32 abs_diff = ir.IAbs(ir.ISub(GetSrc(inst.src[0]), GetSrc(inst.src[1])));
    SetDst(inst.dst[0], ir.IAdd(abs_diff, GetSrc(inst.src[2])));
}

void Translator::V_SAD_U32(const GcnInst& inst) {
    const IR::U32 src0{GetSrc(inst.src[0])};
    const IR::U32 src1{GetSrc(inst.src[1])};
    const IR::U32 src2{GetSrc(inst.src[2])};
    IR::U32 result;
    if (src0.IsImmediate() && src0.U32() == 0U) {
        result = src1;
    } else if (src1.IsImmediate() && src1.U32() == 0U) {
        result = src0;
    } else {
        const IR::U32 max{ir.IMax(src0, src1, false)};
        const IR::U32 min{ir.IMin(src0, src1, false)};
        result = ir.ISub(max, min);
    }
    SetDst(inst.dst[0], ir.IAdd(result, src2));
}

void Translator::V_CVT_PK_U8_F32(const GcnInst& inst) {
    const IR::F32 src0{GetSrc<IR::F32>(inst.src[0])};
    const IR::U32 src1{GetSrc(inst.src[1])};
    const IR::U32 src2{GetSrc(inst.src[2])};

    const IR::U32 value_uint = ir.ConvertFToU(32, src0);
    const IR::U32 offset = ir.ShiftLeftLogical(src1, ir.Imm32(3));
    SetDst(inst.dst[0], ir.BitFieldInsert(src2, value_uint, offset, ir.Imm32(8)));
}

void Translator::V_LSHL_B64(const GcnInst& inst) {
    const IR::U64 src0{GetSrc64(inst.src[0])};
    const IR::U64 src1{GetSrc64(inst.src[1])};
    const IR::VectorReg dst_reg{inst.dst[0].code};
    if (src0.IsImmediate() && src0.U64() == -1) {
        ir.SetVectorReg(dst_reg, ir.Imm32(0xFFFFFFFF));
        ir.SetVectorReg(dst_reg + 1, ir.Imm32(0xFFFFFFFF));
        return;
    }
    ASSERT_MSG(src0.IsImmediate() && src0.U64() == 0 && src1.IsImmediate() && src1.U64() == 0,
               "V_LSHL_B64 with non-zero src0 or src1 is not supported");
    ir.SetVectorReg(dst_reg, ir.Imm32(0));
    ir.SetVectorReg(dst_reg + 1, ir.Imm32(0));
}

void Translator::V_MUL_F64(const GcnInst& inst) {
    const IR::F64 src0{GetSrc64<IR::F64>(inst.src[0])};
    const IR::F64 src1{GetSrc64<IR::F64>(inst.src[1])};
    SetDst64(inst.dst[0], ir.FPMul(src0, src1));
}

void Translator::V_MAX_F64(const GcnInst& inst) {
    const IR::F64 src0{GetSrc64<IR::F64>(inst.src[0])};
    const IR::F64 src1{GetSrc64<IR::F64>(inst.src[1])};
    SetDst64(inst.dst[0], ir.FPMax(src0, src1));
}

void Translator::V_MUL_LO_U32(const GcnInst& inst) {
    const IR::U32 src0{GetSrc(inst.src[0])};
    const IR::U32 src1{GetSrc(inst.src[1])};
<<<<<<< HEAD
    SetDst(inst.dst[0], ir.IMul(src0, src1));
=======
    IR::U1 value;
    if (src1.IsImmediate()) {
        const auto class_mask = static_cast<IR::FloatClassFunc>(src1.U32());
        if ((class_mask & IR::FloatClassFunc::NaN) == IR::FloatClassFunc::NaN) {
            value = ir.FPIsNan(src0);
        } else if ((class_mask & IR::FloatClassFunc::Infinity) == IR::FloatClassFunc::Infinity) {
            value = ir.FPIsInf(src0);
        } else {
            UNREACHABLE();
        }
    } else {
        // We don't know the type yet, delay its resolution.
        value = ir.FPCmpClass32(src0, src1);
    }

    switch (inst.dst[1].field) {
    case OperandField::VccLo:
        return ir.SetVcc(value);
    case OperandField::ScalarGPR:
        return ir.SetThreadBitScalarReg(IR::ScalarReg(inst.dst[1].code), value);
    default:
        UNREACHABLE();
    }
>>>>>>> a8056530
}

void Translator::V_MUL_HI_U32(bool is_signed, const GcnInst& inst) {
    const IR::U32 src0{GetSrc(inst.src[0])};
    const IR::U32 src1{GetSrc(inst.src[1])};
    const IR::U32 hi{ir.CompositeExtract(ir.IMulExt(src0, src1, is_signed), 1)};
    SetDst(inst.dst[0], hi);
}

void Translator::V_MAD_U64_U32(const GcnInst& inst) {
    const auto src0 = GetSrc<IR::U32>(inst.src[0]);
    const auto src1 = GetSrc<IR::U32>(inst.src[1]);
    const auto src2 = GetSrc64<IR::U64>(inst.src[2]);

    // const IR::U64 mul_result = ir.UConvert(64, ir.IMul(src0, src1));
    const IR::U64 mul_result =
        ir.PackUint2x32(ir.CompositeConstruct(ir.IMul(src0, src1), ir.Imm32(0U)));
    const IR::U64 sum_result = ir.IAdd(mul_result, src2);

    SetDst64(inst.dst[0], sum_result);

    const IR::U1 less_src0 = ir.ILessThan(sum_result, mul_result, false);
    const IR::U1 less_src1 = ir.ILessThan(sum_result, src2, false);
    const IR::U1 did_overflow = ir.LogicalOr(less_src0, less_src1);
    ir.SetVcc(did_overflow);
}

// TODO: add range analysis pass to hopefully put an upper bound on m0, and only select one of
// [src_vgprno, src_vgprno + max_m0]. Same for dst regs we may write back to

IR::U32 Translator::VMovRelSHelper(u32 src_vgprno, const IR::U32 m0) {
    // Read from VGPR0 by default when src_vgprno + m0 > num_allocated_vgprs
    IR::U32 src_val = ir.GetVectorReg<IR::U32>(IR::VectorReg::V0);
    for (u32 i = src_vgprno; i < runtime_info.num_allocated_vgprs; i++) {
        const IR::U1 cond = ir.IEqual(m0, ir.Imm32(i - src_vgprno));
        src_val =
            IR::U32{ir.Select(cond, ir.GetVectorReg<IR::U32>(IR::VectorReg::V0 + i), src_val)};
    }
    return src_val;
}

void Translator::VMovRelDHelper(u32 dst_vgprno, const IR::U32 src_val, const IR::U32 m0) {
    for (u32 i = dst_vgprno; i < runtime_info.num_allocated_vgprs; i++) {
        const IR::U1 cond = ir.IEqual(m0, ir.Imm32(i - dst_vgprno));
        const IR::U32 dst_val =
            IR::U32{ir.Select(cond, src_val, ir.GetVectorReg<IR::U32>(IR::VectorReg::V0 + i))};
        ir.SetVectorReg(IR::VectorReg::V0 + i, dst_val);
    }
}

} // namespace Shader::Gcn<|MERGE_RESOLUTION|>--- conflicted
+++ resolved
@@ -135,23 +135,12 @@
         return V_CVT_F32_UBYTE(3, inst);
     case Opcode::V_FRACT_F32:
         return V_FRACT_F32(inst);
-<<<<<<< HEAD
     case Opcode::V_TRUNC_F32:
         return V_TRUNC_F32(inst);
     case Opcode::V_CEIL_F32:
         return V_CEIL_F32(inst);
     case Opcode::V_RNDNE_F32:
         return V_RNDNE_F32(inst);
-=======
-    case Opcode::V_ADD_F32:
-        return V_ADD_F32(inst);
-    case Opcode::V_MED3_F32:
-        return V_MED3_F32(inst);
-    case Opcode::V_MED3_I32:
-        return V_MED3_I32(true, inst);
-    case Opcode::V_MED3_U32:
-        return V_MED3_I32(false, inst);
->>>>>>> a8056530
     case Opcode::V_FLOOR_F32:
         return V_FLOOR_F32(inst);
     case Opcode::V_EXP_F32:
@@ -311,16 +300,6 @@
         return V_CMP_U32(ConditionOp::GE, false, true, inst);
     case Opcode::V_CMPX_TRU_U32:
         return V_CMP_U32(ConditionOp::TRU, false, true, inst);
-<<<<<<< HEAD
-=======
-    case Opcode::V_CMPX_LG_I32:
-        return V_CMP_U32(ConditionOp::LG, true, true, inst);
-    case Opcode::V_CMPX_EQ_I32:
-        return V_CMP_U32(ConditionOp::EQ, true, true, inst);
-    case Opcode::V_CMPX_LE_I32:
-        return V_CMP_U32(ConditionOp::LE, true, true, inst);
->>>>>>> a8056530
-
         //     V_CMP_{OP8}_U64
     case Opcode::V_CMP_NE_U64:
         return V_CMP_NE_U64(inst);
@@ -711,7 +690,6 @@
     SetDst64(inst.dst[0], ir.FPConvert(64, src0));
 }
 
-<<<<<<< HEAD
 void Translator::V_CVT_F32_UBYTE(u32 index, const GcnInst& inst) {
     const IR::U32 src0{GetSrc(inst.src[0])};
     const IR::U32 byte = ir.BitFieldExtract(src0, ir.Imm32(8 * index), ir.Imm32(8));
@@ -815,14 +793,6 @@
     IR::U32 m0 = ir.GetM0();
 
     VMovRelDHelper(dst_vgprno, src_val, m0);
-=======
-void Translator::V_MED3_I32(bool is_signed, const GcnInst& inst) {
-    const IR::U32 src0{GetSrc(inst.src[0])};
-    const IR::U32 src1{GetSrc(inst.src[1])};
-    const IR::U32 src2{GetSrc(inst.src[2])};
-    const IR::U32 mmx = ir.IMin(ir.IMax(src0, src1, is_signed), src2, is_signed);
-    SetDst(inst.dst[0], ir.IMax(ir.IMin(src0, src1, is_signed), mmx, is_signed));
->>>>>>> a8056530
 }
 
 void Translator::V_MOVRELS_B32(const GcnInst& inst) {
@@ -1153,33 +1123,7 @@
 void Translator::V_MUL_LO_U32(const GcnInst& inst) {
     const IR::U32 src0{GetSrc(inst.src[0])};
     const IR::U32 src1{GetSrc(inst.src[1])};
-<<<<<<< HEAD
     SetDst(inst.dst[0], ir.IMul(src0, src1));
-=======
-    IR::U1 value;
-    if (src1.IsImmediate()) {
-        const auto class_mask = static_cast<IR::FloatClassFunc>(src1.U32());
-        if ((class_mask & IR::FloatClassFunc::NaN) == IR::FloatClassFunc::NaN) {
-            value = ir.FPIsNan(src0);
-        } else if ((class_mask & IR::FloatClassFunc::Infinity) == IR::FloatClassFunc::Infinity) {
-            value = ir.FPIsInf(src0);
-        } else {
-            UNREACHABLE();
-        }
-    } else {
-        // We don't know the type yet, delay its resolution.
-        value = ir.FPCmpClass32(src0, src1);
-    }
-
-    switch (inst.dst[1].field) {
-    case OperandField::VccLo:
-        return ir.SetVcc(value);
-    case OperandField::ScalarGPR:
-        return ir.SetThreadBitScalarReg(IR::ScalarReg(inst.dst[1].code), value);
-    default:
-        UNREACHABLE();
-    }
->>>>>>> a8056530
 }
 
 void Translator::V_MUL_HI_U32(bool is_signed, const GcnInst& inst) {
