--- conflicted
+++ resolved
@@ -309,10 +309,6 @@
         return V_MBCNT_U32_B32(true, inst);
     case Opcode::V_MBCNT_HI_U32_B32:
         return V_MBCNT_U32_B32(false, inst);
-<<<<<<< HEAD
-
-=======
->>>>>>> e1382b43
     case Opcode::V_NOP:
         return;
     default:
