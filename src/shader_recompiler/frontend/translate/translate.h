--- conflicted
+++ resolved
@@ -94,11 +94,8 @@
     void S_SUB_U32(const GcnInst& inst);
     void S_GETPC_B64(u32 pc, const GcnInst& inst);
     void S_ADDC_U32(const GcnInst& inst);
-<<<<<<< HEAD
-=======
     void S_MULK_I32(const GcnInst& inst);
     void S_ADDK_I32(const GcnInst& inst);
->>>>>>> a7c9bfa5
     void S_MAX_U32(const GcnInst& inst);
     void S_MIN_U32(const GcnInst& inst);
 
@@ -182,11 +179,8 @@
     void V_LDEXP_F32(const GcnInst& inst);
     void V_CVT_FLR_I32_F32(const GcnInst& inst);
     void V_CMP_CLASS_F32(const GcnInst& inst);
-<<<<<<< HEAD
     void V_MAD_U32(const GcnInst& inst);
-=======
     void V_FFBL_B32(const GcnInst& inst);
->>>>>>> a7c9bfa5
     void V_MBCNT_U32_B32(bool is_low, const GcnInst& inst);
 
     // Vector Memory
@@ -228,14 +222,9 @@
 private:
     IR::IREmitter ir;
     Info& info;
-<<<<<<< HEAD
-    IR::U32 m0_value;
-    static std::array<bool, IR::NumScalarRegs> exec_contexts;
-=======
     const Profile& profile;
     IR::U32 m0_value;
     bool opcode_missing = false;
->>>>>>> a7c9bfa5
 };
 
 void Translate(IR::Block* block, u32 block_base, std::span<const GcnInst> inst_list, Info& info,
