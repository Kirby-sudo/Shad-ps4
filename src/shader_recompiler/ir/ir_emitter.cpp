--- conflicted
+++ resolved
@@ -1288,7 +1288,9 @@
         }
     case 32:
         switch (value.Type()) {
-<<<<<<< HEAD
+        case Type::U16:
+            return Inst<U32>(Opcode::ConvertU32U16, value);
+        }
         case Type::U64:
             return Inst<U32>(Opcode::ConvertU32U64, value);
         default:
@@ -1311,11 +1313,6 @@
     //     default:
     //         break;
     //     }
-=======
-        case Type::U16:
-            return Inst<U32>(Opcode::ConvertU32U16, value);
-        }
->>>>>>> a7c9bfa5
     default:
         break;
     }
