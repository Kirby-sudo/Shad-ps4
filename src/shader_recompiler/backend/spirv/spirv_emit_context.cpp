--- conflicted
+++ resolved
@@ -527,43 +527,6 @@
     if (info.shared_memory_size == 0) {
         info.shared_memory_size = DefaultSharedMemSize;
     }
-<<<<<<< HEAD
-    const auto make{[&](Id element_type, u32 element_size) {
-        const u32 num_elements{Common::DivCeil(info.shared_memory_size, element_size)};
-        const Id array_type{TypeArray(element_type, ConstU32(num_elements))};
-        Decorate(array_type, spv::Decoration::ArrayStride, element_size);
-
-        const Id struct_type{TypeStruct(array_type)};
-        MemberDecorate(struct_type, 0U, spv::Decoration::Offset, 0U);
-        Decorate(struct_type, spv::Decoration::Block);
-
-        const Id pointer{TypePointer(spv::StorageClass::Workgroup, struct_type)};
-        const Id element_pointer{TypePointer(spv::StorageClass::Workgroup, element_type)};
-        const Id variable{AddGlobalVariable(pointer, spv::StorageClass::Workgroup)};
-        Decorate(variable, spv::Decoration::Aliased);
-        interfaces.push_back(variable);
-
-        return std::make_tuple(variable, element_pointer, pointer);
-    }};
-    if (profile.support_explicit_workgroup_layout) {
-        AddExtension("SPV_KHR_workgroup_memory_explicit_layout");
-        AddCapability(spv::Capability::WorkgroupMemoryExplicitLayoutKHR);
-        if (info.uses_shared_u8) {
-            AddCapability(spv::Capability::WorkgroupMemoryExplicitLayout8BitAccessKHR);
-            std::tie(shared_memory_u8, shared_u8, std::ignore) = make(U8, 1);
-        }
-        if (info.uses_shared_u16) {
-            AddCapability(spv::Capability::WorkgroupMemoryExplicitLayout16BitAccessKHR);
-            std::tie(shared_memory_u16, shared_u16, std::ignore) = make(U16, 2);
-        }
-        ReserveInterfaces<3>();
-        std::tie(shared_memory_u32, shared_u32, shared_memory_u32_type) = make(U32[1], 4);
-        std::tie(shared_memory_u32x2, shared_u32x2, std::ignore) = make(U32[2], 8);
-        std::tie(shared_memory_u32x4, shared_u32x4, std::ignore) = make(U32[4], 16);
-        return;
-    }
-=======
->>>>>>> e96e66ee
     const u32 num_elements{Common::DivCeil(info.shared_memory_size, 4U)};
     const Id type{TypeArray(U32[1], ConstU32(num_elements))};
     shared_memory_u32_type = TypePointer(spv::StorageClass::Workgroup, type);
