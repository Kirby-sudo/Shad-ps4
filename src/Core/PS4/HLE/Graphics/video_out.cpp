--- conflicted
+++ resolved
@@ -250,11 +250,9 @@
         LOG_TRACE_IF(log_file_videoout, "sceVideoOutSubmitFlip flip queue is full\n");
         return SCE_VIDEO_OUT_ERROR_FLIP_QUEUE_FULL;
     }
-<<<<<<< HEAD
-    HLE::Libs::LibSceGnmDriver::sceGnmFlushGarlic();
-=======
+  
     HLE::Libs::LibSceGnmDriver::sceGnmFlushGarlic();  // hackish should be done that neccesary for niko's homebrew
->>>>>>> fed14ad4
+
     return SCE_OK;
 }
 s32 PS4_SYSV_ABI sceVideoOutGetFlipStatus(s32 handle, SceVideoOutFlipStatus* status) {
@@ -321,7 +319,8 @@
     LIB_FUNCTION("6kPnj51T62Y", "libSceVideoOut", 1, "libSceVideoOut", 0, 0, sceVideoOutGetResolutionStatus);
     LIB_FUNCTION("Up36PTk687E", "libSceVideoOut", 1, "libSceVideoOut", 0, 0, sceVideoOutOpen);
     LIB_FUNCTION("zgXifHT9ErY", "libSceVideoOut", 1, "libSceVideoOut", 0, 0, sceVideoOutIsFlipPending);
-<<<<<<< HEAD
+    LIB_FUNCTION("N5KDtkIjjJ4", "libSceVideoOut", 1, "libSceVideoOut", 0, 0, sceVideoOutUnregisterBuffers);
+    LIB_FUNCTION("uquVH4-Du78", "libSceVideoOut", 1, "libSceVideoOut", 0, 0, sceVideoOutClose);
 
     //openOrbis appears to have libSceVideoOut_v1 module libSceVideoOut_v1.1
     LIB_FUNCTION("Up36PTk687E", "libSceVideoOut", 1, "libSceVideoOut", 1, 1, sceVideoOutOpen);
@@ -331,11 +330,5 @@
     LIB_FUNCTION("w3BY+tAEiQY", "libSceVideoOut", 1, "libSceVideoOut", 1, 1, sceVideoOutRegisterBuffers);
     LIB_FUNCTION("U46NwOiJpys", "libSceVideoOut", 1, "libSceVideoOut", 1, 1, sceVideoOutSubmitFlip);
     LIB_FUNCTION("SbU3dwp80lQ", "libSceVideoOut", 1, "libSceVideoOut", 1, 1, sceVideoOutGetFlipStatus);
-
-
-=======
-    LIB_FUNCTION("N5KDtkIjjJ4", "libSceVideoOut", 1, "libSceVideoOut", 0, 0, sceVideoOutUnregisterBuffers);
-    LIB_FUNCTION("uquVH4-Du78", "libSceVideoOut", 1, "libSceVideoOut", 0, 0, sceVideoOutClose);
->>>>>>> fed14ad4
 }
 }  // namespace HLE::Libs::Graphics::VideoOut